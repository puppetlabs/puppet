require 'puppet'
require 'getoptlong'
require 'puppet/util/watched_file'
require 'puppet/util/command_line/puppet_option_parser'
require 'forwardable'
require 'fileutils'

# The class for handling configuration files.
class Puppet::Settings
  extend Forwardable
  include Enumerable

  require 'puppet/settings/errors'
  require 'puppet/settings/base_setting'
  require 'puppet/settings/string_setting'
  require 'puppet/settings/enum_setting'
  require 'puppet/settings/symbolic_enum_setting'
  require 'puppet/settings/array_setting'
  require 'puppet/settings/file_setting'
  require 'puppet/settings/directory_setting'
  require 'puppet/settings/file_or_directory_setting'
  require 'puppet/settings/path_setting'
  require 'puppet/settings/boolean_setting'
  require 'puppet/settings/terminus_setting'
  require 'puppet/settings/duration_setting'
  require 'puppet/settings/ttl_setting'
  require 'puppet/settings/priority_setting'
  require 'puppet/settings/autosign_setting'
  require 'puppet/settings/config_file'
  require 'puppet/settings/value_translator'
  require 'puppet/settings/environment_conf'
  require 'puppet/settings/server_list_setting'
  require 'puppet/settings/http_extra_headers_setting'
  require 'puppet/settings/certificate_revocation_setting'

  # local reference for convenience
  PuppetOptionParser = Puppet::Util::CommandLine::PuppetOptionParser

  attr_accessor :files
  attr_reader :timer

  # These are the settings that every app is required to specify; there are
  # reasonable defaults defined in application.rb.
  REQUIRED_APP_SETTINGS = [:logdir, :confdir, :vardir, :codedir]

  # The acceptable sections of the puppet.conf configuration file.
  ALLOWED_SECTION_NAMES = ['main', 'server', 'master', 'agent', 'user'].freeze

  NONE = 'none'.freeze

  # This method is intended for puppet internal use only; it is a convenience method that
  # returns reasonable application default settings values for a given run_mode.
  def self.app_defaults_for_run_mode(run_mode)
    {
        :name      => run_mode.to_s,
        :run_mode  => run_mode.name,
        :confdir   => run_mode.conf_dir,
        :codedir   => run_mode.code_dir,
        :vardir    => run_mode.var_dir,
        :publicdir => run_mode.public_dir,
        :rundir    => run_mode.run_dir,
        :logdir    => run_mode.log_dir,
    }
  end

  def self.default_certname()
    hostname = hostname_fact
    domain = domain_fact
    if domain and domain != ""
      fqdn = [hostname, domain].join(".")
    else
      fqdn = hostname
    end
    fqdn.to_s.gsub(/\.$/, '')
  end

  def self.hostname_fact()
    Facter.value :hostname
  end

  def self.domain_fact()
    Facter.value :domain
  end

  def self.default_config_file_name
    "puppet.conf"
  end

  def stringify_settings(section, settings = :all)
    values_from_the_selected_section =
      values(nil, section.to_sym)

    loader_settings = {
      :environmentpath => values_from_the_selected_section.interpolate(:environmentpath),
      :basemodulepath => values_from_the_selected_section.interpolate(:basemodulepath),
    }

    Puppet.override(Puppet.base_context(loader_settings),
                    _("New environment loaders generated from the requested section.")) do
      # And now we can lookup values that include those from environments configured from
      # the requested section
      values = values(Puppet[:environment].to_sym, section.to_sym)

      to_be_rendered = {}
      settings = Puppet.settings.to_a.collect(&:first) if settings == :all
      settings.sort.each do |setting_name|
        to_be_rendered[setting_name] = values.print(setting_name.to_sym)
      end

      stringifyhash(to_be_rendered)
    end
  end

  def stringifyhash(hash)
    newhash = {}
    hash.each do |key, val|
      key = key.to_s
      if val.is_a? Hash
        newhash[key] = stringifyhash(val)
      elsif val.is_a? Symbol
        newhash[key] = val.to_s
      else
        newhash[key] = val
      end
    end
    newhash
  end

  # Create a new collection of config settings.
  def initialize
    @config = {}
    @shortnames = {}

    @created = []

    # Keep track of set values.
    @value_sets = {
      :cli => Values.new(:cli, @config),
      :memory => Values.new(:memory, @config),
      :application_defaults => Values.new(:application_defaults, @config),
      :overridden_defaults => Values.new(:overridden_defaults, @config),
    }
    @configuration_file = nil

    # And keep a per-environment cache
    @cache = Hash.new { |hash, key| hash[key] = {} }
    @values = Hash.new { |hash, key| hash[key] = {} }

    # The list of sections we've used.
    @used = []

    @hooks_to_call_on_application_initialization = []
    @deprecated_setting_names = []
    @deprecated_settings_that_have_been_configured = []

    @translate = Puppet::Settings::ValueTranslator.new
    @config_file_parser = Puppet::Settings::ConfigFile.new(@translate)
  end

  # Retrieve a config value
  # @param param [Symbol] the name of the setting
  # @return [Object] the value of the setting
  # @api private
  def [](param)
    if @deprecated_setting_names.include?(param)
      issue_deprecation_warning(setting(param), "Accessing '#{param}' as a setting is deprecated.")
    end
    value(param)
  end

  # Set a config value.  This doesn't set the defaults, it sets the value itself.
  # @param param [Symbol] the name of the setting
  # @param value [Object] the new value of the setting
  # @api private
  def []=(param, value)
    if @deprecated_setting_names.include?(param)
      issue_deprecation_warning(setting(param), "Modifying '#{param}' as a setting is deprecated.")
    end
    @value_sets[:memory].set(param, value)
    unsafe_flush_cache
  end

  # Create a new default value for the given setting. The default overrides are
  # higher precedence than the defaults given in defaults.rb, but lower
  # precedence than any other values for the setting. This allows one setting
  # `a` to change the default of setting `b`, but still allow a user to provide
  # a value for setting `b`.
  #
  # @param param [Symbol] the name of the setting
  # @param value [Object] the new default value for the setting
  # @api private
  def override_default(param, value)
    @value_sets[:overridden_defaults].set(param, value)
    unsafe_flush_cache
  end

  # Generate the list of valid arguments, in a format that GetoptLong can
  # understand, and add them to the passed option list.
  def addargs(options)
    # Add all of the settings as valid options.
    self.each { |name, setting|
      setting.getopt_args.each { |args| options << args }
    }

    options
  end

  # Generate the list of valid arguments, in a format that OptionParser can
  # understand, and add them to the passed option list.
  def optparse_addargs(options)
    # Add all of the settings as valid options.
    self.each { |name, setting|
      options << setting.optparse_args
    }

    options
  end

  # Is our setting a boolean setting?
  def boolean?(param)
    param = param.to_sym
    @config.include?(param) and @config[param].kind_of?(BooleanSetting)
  end

  # Remove all set values, potentially skipping cli values.
  def clear
    unsafe_clear
  end

  # Remove all set values, potentially skipping cli values.
  def unsafe_clear(clear_cli = true, clear_application_defaults = false)
    if clear_application_defaults
      @value_sets[:application_defaults] = Values.new(:application_defaults, @config)
      @app_defaults_initialized = false
    end

    if clear_cli
      @value_sets[:cli] = Values.new(:cli, @config)

      # Only clear the 'used' values if we were explicitly asked to clear out
      #  :cli values; otherwise, it may be just a config file reparse,
      #  and we want to retain this cli values.
      @used = []
    end

    @value_sets[:memory] = Values.new(:memory, @config)
    @value_sets[:overridden_defaults] = Values.new(:overridden_defaults, @config)

    @deprecated_settings_that_have_been_configured.clear
    @values.clear
    @cache.clear
  end
  private :unsafe_clear

  # Clears all cached settings for a particular environment to ensure
  # that changes to environment.conf are reflected in the settings if
  # the environment timeout has expired.
  #
  # param [String, Symbol] environment the  name of environment to clear settings for
  #
  # @api private
  def clear_environment_settings(environment)

    if environment.nil?
      return
    end

    @cache[environment.to_sym].clear
    @values[environment.to_sym] = {}
  end

  # Clear @cache, @used and the Environment.
  #
  # Whenever an object is returned by Settings, a copy is stored in @cache.
  # As long as Setting attributes that determine the content of returned
  # objects remain unchanged, Settings can keep returning objects from @cache
  # without re-fetching or re-generating them.
  #
  # Whenever a Settings attribute changes, such as @values or @preferred_run_mode,
  # this method must be called to clear out the caches so that updated
  # objects will be returned.
  def flush_cache
    unsafe_flush_cache
  end

  def unsafe_flush_cache
    clearused
  end
  private :unsafe_flush_cache

  def clearused
    @cache.clear
    @used = []
  end

  def global_defaults_initialized?()
    @global_defaults_initialized
  end

  def initialize_global_settings(args = [], require_config = true)
    raise Puppet::DevError, _("Attempting to initialize global default settings more than once!") if global_defaults_initialized?

    # The first two phases of the lifecycle of a puppet application are:
    # 1) Parse the command line options and handle any of them that are
    #    registered, defined "global" puppet settings (mostly from defaults.rb).
    # 2) Parse the puppet config file(s).

    parse_global_options(args)
    parse_config_files(require_config)

    @global_defaults_initialized = true
  end

  # This method is called during application bootstrapping.  It is responsible for parsing all of the
  # command line options and initializing the settings accordingly.
  #
  # It will ignore options that are not defined in the global puppet settings list, because they may
  # be valid options for the specific application that we are about to launch... however, at this point
  # in the bootstrapping lifecycle, we don't yet know what that application is.
  def parse_global_options(args)
    # Create an option parser
    option_parser = PuppetOptionParser.new
    option_parser.ignore_invalid_options = true

    # Add all global options to it.
    self.optparse_addargs([]).each do |option|
      option_parser.on(*option) do |arg|
        opt, val = Puppet::Settings.clean_opt(option[0], arg)
        handlearg(opt, val)
      end
    end

    option_parser.on('--run_mode',
                     "The effective 'run mode' of the application: server, agent, or user.",
                     :REQUIRED) do |arg|
      Puppet.settings.preferred_run_mode = arg
    end

    option_parser.parse(args)

    # remove run_mode options from the arguments so that later parses don't think
    # it is an unknown option.
    while option_index = args.index('--run_mode') do #rubocop:disable Lint/AssignmentInCondition
      args.delete_at option_index
      args.delete_at option_index
    end
    args.reject! { |arg| arg.start_with? '--run_mode=' }
  end
  private :parse_global_options

  # A utility method (public, is used by application.rb and perhaps elsewhere) that munges a command-line
  # option string into the format that Puppet.settings expects.  (This mostly has to deal with handling the
  # "no-" prefix on flag/boolean options).
  #
  # @param [String] opt the command line option that we are munging
  # @param [String, TrueClass, FalseClass] val the value for the setting (as determined by the OptionParser)
  def self.clean_opt(opt, val)
    # rewrite --[no-]option to --no-option if that's what was given
    if opt =~ /\[no-\]/ and !val
      opt = opt.gsub(/\[no-\]/,'no-')
    end
    # otherwise remove the [no-] prefix to not confuse everybody
    opt = opt.gsub(/\[no-\]/, '')
    [opt, val]
  end


  def app_defaults_initialized?
    @app_defaults_initialized
  end

  def initialize_app_defaults(app_defaults)
    REQUIRED_APP_SETTINGS.each do |key|
      raise SettingsError, "missing required app default setting '#{key}'" unless app_defaults.has_key?(key)
    end

    app_defaults.each do |key, value|
      if key == :run_mode
        self.preferred_run_mode = value
      else
        @value_sets[:application_defaults].set(key, value)
        unsafe_flush_cache
      end
    end
    apply_metadata
    call_hooks_deferred_to_application_initialization
    issue_deprecations

    REQUIRED_APP_SETTINGS.each do |key|
      create_ancestors(Puppet[key])
    end

    @app_defaults_initialized = true
  end

  # Create ancestor directories.
  #
  # @param dir [String] absolute path for a required application default directory
  # @api private

  def create_ancestors(dir)
    parent_dir = File.dirname(dir)

    if !File.exist?(parent_dir)
      FileUtils.mkdir_p(parent_dir)
    end
  end
  private :create_ancestors

  def call_hooks_deferred_to_application_initialization(options = {})
    @hooks_to_call_on_application_initialization.each do |setting|
      begin
        setting.handle(self.value(setting.name))
      rescue InterpolationError => err
        raise InterpolationError, err.message, err.backtrace unless options[:ignore_interpolation_dependency_errors]
        #swallow. We're not concerned if we can't call hooks because dependencies don't exist yet
        #we'll get another chance after application defaults are initialized
      end
    end
  end
  private :call_hooks_deferred_to_application_initialization

  # Return a value's description.
  def description(name)
    obj = @config[name.to_sym]
    if obj
      obj.desc
    else
      nil
    end
  end

  def_delegators :@config, :each, :each_pair, :each_key

  # Iterate over each section name.
  def eachsection
    yielded = []
    @config.each_value do |object|
      section = object.section
      unless yielded.include? section
        yield section
        yielded << section
      end
    end
  end

  # Returns a given setting by name
  # @param name [Symbol] The name of the setting to fetch
  # @return [Puppet::Settings::BaseSetting] The setting object
  def setting(param)
    param = param.to_sym
    @config[param]
  end

  # Handle a command-line argument.
  def handlearg(opt, value = nil)
    @cache.clear

    if value.is_a?(FalseClass)
      value = "false"
    elsif value.is_a?(TrueClass)
      value = "true"
    end

    value &&= @translate[value]
    str = opt.sub(/^--/,'')

    bool = true
    newstr = str.sub(/^no-/, '')
    if newstr != str
      str = newstr
      bool = false
    end
    str = str.intern

    if @config[str].is_a?(Puppet::Settings::BooleanSetting)
      if value == "" or value.nil?
        value = bool
      end
    end

    s = @config[str]
    if s
      @deprecated_settings_that_have_been_configured << s if s.completely_deprecated?
    end

    @value_sets[:cli].set(str, value)
    unsafe_flush_cache
  end

  def include?(name)
    name = name.intern if name.is_a? String
    @config.include?(name)
  end

  # Prints the contents of a config file with the available config settings, or it
  # prints a single value of a config setting.
  def print_config_options
    if Puppet::Util::Log.sendlevel?(:info)
      Puppet::Util::Log.newdestination(:console)
      message = (_("Using --configprint is deprecated. Use 'puppet config <subcommand>' instead."))
      Puppet.deprecation_warning(message)
    end

    env = value(:environment)
    val = value(:configprint)
    if val == "all"
      hash = {}
      each do |name, obj|
        val = value(name,env)
        val = val.inspect if val == ""
        hash[name] = val
      end
      hash.sort { |a,b| a[0].to_s <=> b[0].to_s }.each do |name, v|
        puts "#{name} = #{v}"
      end
    else
      val.split(/\s*,\s*/).sort.each do |v|
        if include?(v)
          #if there is only one value, just print it for back compatibility
          if v == val
            puts value(val,env)
            break
          end
          puts "#{v} = #{value(v,env)}"
        else
          puts "invalid setting: #{v}"
          return false
        end
      end
    end
    true
  end

  def generate_config
    puts to_config
    true
  end

  def generate_manifest
    puts to_manifest
    true
  end

  def print_configs
    return print_config_options if value(:configprint) != ""
    return generate_config if value(:genconfig)
    generate_manifest if value(:genmanifest)
  end

  def print_configs?
    (value(:configprint) != "" || value(:genconfig) || value(:genmanifest)) && true
  end

  # The currently configured run mode that is preferred for constructing the application configuration.
  def preferred_run_mode
    @preferred_run_mode_name || :user
  end

  # PRIVATE!  This only exists because we need a hook to validate the run mode when it's being set, and
  #  it should never, ever, ever, ever be called from outside of this file.
  # This method is also called when --run_mode MODE is used on the command line to set the default
  #
  # @param mode [String|Symbol] the name of the mode to have in effect
  # @api private
  def preferred_run_mode=(mode)
    mode = mode.to_s.downcase.intern
    raise ValidationError, "Invalid run mode '#{mode}'" unless [:server, :master, :agent, :user].include?(mode)
    @preferred_run_mode_name = mode
    # Changing the run mode has far-reaching consequences. Flush any cached
    # settings so they will be re-generated.
    flush_cache
    mode
  end

  def parse_config(text, file = "text")
    begin
      data = @config_file_parser.parse_file(file, text, ALLOWED_SECTION_NAMES)
    rescue => detail
      Puppet.log_exception(detail, "Could not parse #{file}: #{detail}")
      return
    end

    # If we get here and don't have any data, we just return and don't muck with the current state of the world.
    return if data.nil?

    # If we get here then we have some data, so we need to clear out any
    # previous settings that may have come from config files.
    unsafe_clear(false, false)

    # Screen settings which have been deprecated and removed from puppet.conf
    # but are still valid on the command line and/or in environment.conf
    screen_non_puppet_conf_settings(data)

    # Make note of deprecated settings we will warn about later in initialization
    record_deprecations_from_puppet_conf(data)

    # And now we can repopulate with the values from our last parsing of the config files.
    @configuration_file = data

    # Determine our environment, if we have one.
    if @config[:environment]
      env = self.value(:environment).to_sym
    else
      env = NONE
    end

    # Call any hooks we should be calling.
    value_sets = value_sets_for(env, preferred_run_mode)
    @config.values.select(&:has_hook?).each do |setting|
      value_sets.each do |source|
        if source.include?(setting.name)
          # We still have to use value to retrieve the value, since
          # we want the fully interpolated value, not $vardir/lib or whatever.
          # This results in extra work, but so few of the settings
          # will have associated hooks that it ends up being less work this
          # way overall.
          if setting.call_hook_on_initialize?
            @hooks_to_call_on_application_initialization |= [ setting ]
          else
            setting.handle(ChainedValues.new(
              preferred_run_mode,
              env,
              value_sets,
              @config).interpolate(setting.name))
          end
          break
        end
      end
    end

    call_hooks_deferred_to_application_initialization :ignore_interpolation_dependency_errors => true
    apply_metadata
  end

  # Parse the configuration file.  Just provides thread safety.
  def parse_config_files(require_config = true)
    file = which_configuration_file
    if Puppet::FileSystem.exist?(file)
      begin
        text = read_file(file)
      rescue => detail
        message = _("Could not load %{file}: %{detail}") % { file: file, detail: detail}
        if require_config
          Puppet.log_and_raise(detail, message)
        else
          Puppet.log_exception(detail, message)
          return
        end
      end
    else
      return
    end

    parse_config(text, file)
  end
  private :parse_config_files

  def main_config_file
    if explicit_config_file?
      return self[:config]
    else
      return File.join(Puppet::Util::RunMode[:server].conf_dir, config_file_name)
    end
  end
  private :main_config_file

  def user_config_file
    return File.join(Puppet::Util::RunMode[:user].conf_dir, config_file_name)
  end
  private :user_config_file

  # This method is here to get around some life-cycle issues.  We need to be
  # able to determine the config file name before the settings / defaults are
  # fully loaded.  However, we also need to respect any overrides of this value
  # that the user may have specified on the command line.
  #
  # The easiest way to do this is to attempt to read the setting, and if we
  # catch an error (meaning that it hasn't been set yet), we'll fall back to
  # the default value.
  def config_file_name
    begin
      return self[:config_file_name] if self[:config_file_name]
    rescue SettingsError
      # This just means that the setting wasn't explicitly set on the command line, so we will ignore it and
      #  fall through to the default name.
    end
    return self.class.default_config_file_name
  end
  private :config_file_name

  def apply_metadata
    # We have to do it in the reverse of the search path,
    # because multiple sections could set the same value
    # and I'm too lazy to only set the metadata once.
    if @configuration_file
      searchpath(nil, preferred_run_mode).reverse_each do |source|
        section = @configuration_file.sections[source.name] if source.type == :section
        if section
          apply_metadata_from_section(section)
        end
      end
    end
  end
  private :apply_metadata

  def apply_metadata_from_section(section)
    section.settings.each do |setting|
      type = @config[setting.name] if setting.has_metadata?
      if type
        type.set_meta(setting.meta)
      end
    end
  end

  SETTING_TYPES = {
      :string     => StringSetting,
      :file       => FileSetting,
      :directory  => DirectorySetting,
      :file_or_directory => FileOrDirectorySetting,
      :path       => PathSetting,
      :boolean    => BooleanSetting,
      :terminus   => TerminusSetting,
      :duration   => DurationSetting,
      :ttl        => TTLSetting,
      :array      => ArraySetting,
      :enum       => EnumSetting,
      :symbolic_enum   => SymbolicEnumSetting,
      :priority   => PrioritySetting,
      :autosign   => AutosignSetting,
      :server_list => ServerListSetting,
      :http_extra_headers => HttpExtraHeadersSetting,
      :certificate_revocation => CertificateRevocationSetting
  }

  # Create a new setting.  The value is passed in because it's used to determine
  # what kind of setting we're creating, but the value itself might be either
  # a default or a value, so we can't actually assign it.
  #
  # See #define_settings for documentation on the legal values for the ":type" option.
  def newsetting(hash)
    klass = nil
    hash[:section] = hash[:section].to_sym if hash[:section]

    type = hash[:type]
    if type
      klass = SETTING_TYPES[type]
      unless klass
        raise ArgumentError, _("Invalid setting type '%{type}'") % { type: type }
      end
      hash.delete(:type)
    else
      # The only implicit typing we still do for settings is to fall back to "String" type if they didn't explicitly
      # specify a type.  Personally I'd like to get rid of this too, and make the "type" option mandatory... but
      # there was a little resistance to taking things quite that far for now.  --cprice 2012-03-19
      klass = StringSetting
    end
    hash[:settings] = self
    setting = klass.new(hash)

    setting
  end

  # This has to be private, because it doesn't add the settings to @config
  private :newsetting

  # Iterate across all of the objects in a given section.
  def persection(section)
    section = section.to_sym
    self.each { |name, obj|
      if obj.section == section
        yield obj
      end
    }
  end

  # Reparse our config file, if necessary.
  def reparse_config_files
    if files
      filename = any_files_changed?
      if filename
        Puppet.notice "Config file #{filename} changed; triggering re-parse of all config files."
        parse_config_files
        reuse
      end
    end
  end

  def files
    return @files if @files
    @files = []
    [main_config_file, user_config_file].each do |path|
      if Puppet::FileSystem.exist?(path)
        @files << Puppet::Util::WatchedFile.new(path)
      end
    end
    @files
  end
  private :files

  # Checks to see if any of the config files have been modified
  # @return the filename of the first file that is found to have changed, or
  #   nil if no files have changed
  def any_files_changed?
    files.each do |file|
      return file.to_str if file.changed?
    end
    nil
  end
  private :any_files_changed?

  def reuse
    return unless defined?(@used)
    new = @used
    @used = []
    self.use(*new)
  end

  class SearchPathElement < Struct.new(:name, :type); end

  # The order in which to search for values, without defaults.
  #
  # @param environment [String,Symbol] symbolic reference to an environment name
  # @param run_mode [Symbol] symbolic reference to a Puppet run mode
  # @return [Array<SearchPathElement>]
  # @api private
  def configsearchpath(environment = nil, run_mode = preferred_run_mode)
    searchpath = [
      SearchPathElement.new(:memory, :values),
      SearchPathElement.new(:cli, :values),
    ]
    searchpath << SearchPathElement.new(environment.intern, :environment) if environment

    if run_mode
      if [:master, :server].include?(run_mode)
        searchpath << SearchPathElement.new(:server, :section)
        searchpath << SearchPathElement.new(:master, :section)
      else
        searchpath << SearchPathElement.new(run_mode, :section)
      end
    end

    searchpath << SearchPathElement.new(:main, :section)
  end

  # The order in which to search for values.
  #
  # @param environment [String,Symbol] symbolic reference to an environment name
  # @param run_mode [Symbol] symbolic reference to a Puppet run mode
  # @return [Array<SearchPathElement>]
  # @api private
  def searchpath(environment = nil, run_mode = preferred_run_mode)
    searchpath = configsearchpath(environment, run_mode)
    searchpath << SearchPathElement.new(:application_defaults, :values)
    searchpath << SearchPathElement.new(:overridden_defaults, :values)
  end

  def service_user_available?
    return @service_user_available if defined?(@service_user_available)

    if self[:user]
      user = Puppet::Type.type(:user).new :name => self[:user], :audit => :ensure

      @service_user_available = user.exists?
    else
      @service_user_available = false
    end
  end

  def service_group_available?
    return @service_group_available if defined?(@service_group_available)

    if self[:group]
      group = Puppet::Type.type(:group).new :name => self[:group], :audit => :ensure

      @service_group_available = group.exists?
    else
      @service_group_available = false
    end
  end

  # Allow later inspection to determine if the setting was set on the
  # command line, or through some other code path.  Used for the
  # `dns_alt_names` option during cert generate. --daniel 2011-10-18
  def set_by_cli?(param)
    param = param.to_sym
    !@value_sets[:cli].lookup(param).nil?
  end

  # Get values from a search path entry.
  # @api private
  def searchpath_values(source)
    case source.type
    when :values
      @value_sets[source.name]
    when :section
      section = @configuration_file.sections[source.name] if @configuration_file
      if section
        ValuesFromSection.new(source.name, section)
      end
    when :environment
      ValuesFromEnvironmentConf.new(source.name)
    else
      raise Puppet::DevError, _("Unknown searchpath case: %{source_type} for the %{source} settings path element.") % { source_type: source.type, source: source}
    end
  end

  # Allow later inspection to determine if the setting was set by user
  # config, rather than a default setting.
  def set_by_config?(param, environment = nil, run_mode = preferred_run_mode)
    param = param.to_sym
    configsearchpath(environment, run_mode).any? do |source|
      vals = searchpath_values(source)
      if vals
        vals.lookup(param)
      end
    end
  end

  # Patches the value for a param in a section.
  # This method is required to support the use case of unifying --dns-alt-names and
  # --dns_alt_names in the certificate face. Ideally this should be cleaned up.
  # See PUP-3684 for more information.
  # For regular use of setting a value, the method `[]=` should be used.
  # @api private
  #
  def patch_value(param, value, type)
    if @value_sets[type]
      @value_sets[type].set(param, value)
      unsafe_flush_cache
    end
  end

  # Define a group of settings.
  #
  # @param [Symbol] section a symbol to use for grouping multiple settings together into a conceptual unit.  This value
  #   (and the conceptual separation) is not used very often; the main place where it will have a potential impact
  #   is when code calls Settings#use method.  See docs on that method for further details, but basically that method
  #   just attempts to do any preparation that may be necessary before code attempts to leverage the value of a particular
  #   setting.  This has the most impact for file/directory settings, where #use will attempt to "ensure" those
  #   files / directories.
  # @param [Hash[Hash]] defs the settings to be defined.  This argument is a hash of hashes; each key should be a symbol,
  #   which is basically the name of the setting that you are defining.  The value should be another hash that specifies
  #   the parameters for the particular setting.  Legal values include:
  #    [:default] => not required; this is the value for the setting if no other value is specified (via cli, config file, etc.)
  #       For string settings this may include "variables", demarcated with $ or ${} which will be interpolated with values of other settings.
  #       The default value may also be a Proc that will be called only once to evaluate the default when the setting's value is retrieved.
  #    [:desc] => required; a description of the setting, used in documentation / help generation
  #    [:type] => not required, but highly encouraged!  This specifies the data type that the setting represents.  If
  #       you do not specify it, it will default to "string".  Legal values include:
  #       :string - A generic string setting
  #       :boolean - A boolean setting; values are expected to be "true" or "false"
  #       :file - A (single) file path; puppet may attempt to create this file depending on how the settings are used.  This type
  #           also supports additional options such as "mode", "owner", "group"
  #       :directory - A (single) directory path; puppet may attempt to create this file depending on how the settings are used.  This type
  #           also supports additional options such as "mode", "owner", "group"
  #       :path - This is intended to be used for settings whose value can contain multiple directory paths, represented
  #           as strings separated by the system path separator (e.g. system path, module path, etc.).
  #     [:mode] => an (optional) octal value to be used as the permissions/mode for :file and :directory settings
  #     [:owner] => optional owner username/uid for :file and :directory settings
  #     [:group] => optional group name/gid for :file and :directory settings
  #
  def define_settings(section, defs)
    section = section.to_sym
    call = []
    defs.each do |name, hash|
      raise ArgumentError, _("setting definition for '%{name}' is not a hash!") % { name: name } unless hash.is_a? Hash

      name = name.to_sym
      hash[:name] = name
      hash[:section] = section
      raise ArgumentError, _("Setting %{name} is already defined") % { name: name } if @config.include?(name)
      tryconfig = newsetting(hash)
      short = tryconfig.short
      if short
        other = @shortnames[short]
        if other
          raise ArgumentError, _("Setting %{name} is already using short name '%{short}'") % { name: other.name, short: short }
        end
        @shortnames[short] = tryconfig
      end
      @config[name] = tryconfig

      # Collect the settings that need to have their hooks called immediately.
      # We have to collect them so that we can be sure we're fully initialized before
      # the hook is called.
      if tryconfig.has_hook?
        if tryconfig.call_hook_on_define?
          call << tryconfig
        elsif tryconfig.call_hook_on_initialize?
          @hooks_to_call_on_application_initialization |= [ tryconfig ]
        end
      end

      @deprecated_setting_names << name if tryconfig.deprecated?
    end

    call.each do |setting|
      setting.handle(self.value(setting.name))
    end
  end

  # Convert the settings we manage into a catalog full of resources that model those settings.
  def to_catalog(*sections)
    sections = nil if sections.empty?

    catalog = Puppet::Resource::Catalog.new("Settings", Puppet::Node::Environment::NONE)
    @config.keys.find_all { |key| @config[key].is_a?(FileSetting) }.each do |key|
      file = @config[key]
      next if file.value.nil?
      next unless (sections.nil? or sections.include?(file.section))
      resource = file.to_resource
      next unless resource
      next if catalog.resource(resource.ref)

      Puppet.debug {"Using settings: adding file resource '#{key}': '#{resource.inspect}'"}

      catalog.add_resource(resource)
    end

    add_user_resources(catalog, sections)
    add_environment_resources(catalog, sections)

    catalog
  end

  # Convert our list of config settings into a configuration file.
  def to_config
    str = %{The configuration file for #{Puppet.run_mode.name}.  Note that this file
is likely to have unused settings in it; any setting that's
valid anywhere in Puppet can be in any config file, even if it's not used.

Every section can specify three special parameters: owner, group, and mode.
These parameters affect the required permissions of any files specified after
their specification.  Puppet will sometimes use these parameters to check its
own configured state, so they can be used to make Puppet a bit more self-managing.

The file format supports octothorpe-commented lines, but not partial-line comments.

Generated on #{Time.now}.

}.gsub(/^/, "# ")

#         Add a section heading that matches our name.
    str += "[#{preferred_run_mode}]\n"
    eachsection do |section|
      persection(section) do |obj|
        str += obj.to_config + "\n" unless obj.name == :genconfig
      end
    end

    return str
  end

  # Convert to a parseable manifest
  def to_manifest
    catalog = to_catalog
    catalog.resource_refs.collect do |ref|
      catalog.resource(ref).to_manifest
    end.join("\n\n")
  end

  # Create the necessary objects to use a section.  This is idempotent;
  # you can 'use' a section as many times as you want.
  def use(*sections)
<<<<<<< HEAD
    if Puppet[:settings_catalog]
      sections = sections.collect { |s| s.to_sym }
      sections = sections.reject { |s| @used.include?(s) }
=======
    Puppet.warning(":master section deprecated in favor of :server section") if sections.include?(:master)

    # add :server if sections include :master or :master if sections include :server
    sections |= [:master, :server] if (sections & [:master, :server]).any?

    sections = sections.collect { |s| s.to_sym }
    sections = sections.reject { |s| @used.include?(s) }
>>>>>>> b03c086b

      return if sections.empty?

      Puppet.debug { "Applying settings catalog for sections #{sections.join(', ')}" }

      begin
        catalog = to_catalog(*sections).to_ral
      rescue => detail
        Puppet.log_and_raise(detail, "Could not create resources for managing Puppet's files and directories in sections #{sections.inspect}: #{detail}")
      end

      catalog.host_config = false
      catalog.apply do |transaction|
        if transaction.any_failed?
          report = transaction.report
          status_failures = report.resource_statuses.values.select { |r| r.failed? }
          status_fail_msg = status_failures.
            collect(&:events).
            flatten.
            select { |event| event.status == 'failure' }.
            collect { |event| "#{event.resource}: #{event.message}" }.join("; ")

          raise "Got #{status_failures.length} failure(s) while initializing: #{status_fail_msg}"
        end
      end

      sections.each { |s| @used << s }
      @used.uniq!
    else
      Puppet.debug("Skipping settings catalog for sections #{sections.join(', ')}")
    end
  end

  def valid?(param)
    param = param.to_sym
    @config.has_key?(param)
  end

  # Retrieve an object that can be used for looking up values of configuration
  # settings.
  #
  # @param environment [Symbol] The name of the environment in which to lookup
  # @param section [Symbol] The name of the configuration section in which to lookup
  # @return [Puppet::Settings::ChainedValues] An object to perform lookups
  # @api public
  def values(environment, section)
    @values[environment][section] ||= ChainedValues.new(
      section,
      environment,
      value_sets_for(environment, section),
      @config)
  end

  # Find the correct value using our search path.
  #
  # @param param [String, Symbol] The value to look up
  # @param environment [String, Symbol] The environment to check for the value
  # @param bypass_interpolation [true, false] Whether to skip interpolation
  #
  # @return [Object] The looked up value
  #
  # @raise [InterpolationError]
  def value(param, environment = nil, bypass_interpolation = false)
    environment &&= environment.to_sym
    value_sym(param.to_sym, environment, bypass_interpolation)
  end

  # Find the correct value using symbols and our search path.
  #
  # @param param [Symbol] The value to look up
  # @param environment [Symbol] The environment to check for the value
  # @param bypass_interpolation [true, false] Whether to skip interpolation
  #
  # @return [Object] The looked up value
  #
  # @raise [InterpolationError]
  def value_sym(param, environment = nil, bypass_interpolation = false)
    # Check the cache first.  It needs to be a per-environment
    # cache so that we don't spread values from one env
    # to another.
    cached_env = @cache[environment || NONE]

    # Avoid two lookups in cache_env unless val is nil. When it is, it's important
    # to check if the key is included so that further processing (that will result
    # in nil again) is avoided.
    val = cached_env[param]
    return val if !val.nil? || cached_env.include?(param)

    # Short circuit to nil for undefined settings.
    return nil unless @config.include?(param)

    vals = values(environment, preferred_run_mode)
    val = bypass_interpolation ? vals.lookup(param) : vals.interpolate(param)
    cached_env[param] = val
    val
  end

  ##
  # (#15337) All of the logic to determine the configuration file to use
  #   should be centralized into this method.  The simplified approach is:
  #
  # 1. If there is an explicit configuration file, use that.  (--confdir or
  #    --config)
  # 2. If we're running as a root process, use the system puppet.conf
  #    (usually /etc/puppetlabs/puppet/puppet.conf)
  # 3. Otherwise, use the user puppet.conf (usually ~/.puppetlabs/etc/puppet/puppet.conf)
  #
  # @api private
  # @todo this code duplicates {Puppet::Util::RunMode#which_dir} as described
  #   in {https://projects.puppetlabs.com/issues/16637 #16637}
  def which_configuration_file
    if explicit_config_file? or Puppet.features.root? then
      return main_config_file
    else
      return user_config_file
    end
  end

  # This method just turns a file into a new ConfigFile::Conf instance
  # @param file [String] absolute path to the configuration file
  # @return [Puppet::Settings::ConfigFile::Conf]
  # @api private
  def parse_file(file, allowed_sections = [])
    @config_file_parser.parse_file(file, read_file(file), allowed_sections)
  end

  private

  DEPRECATION_REFS = {
    # intentionally empty. This could be repopulated if we deprecate more settings
    # and have reference links to associate with them
  }.freeze

  def screen_non_puppet_conf_settings(puppet_conf)
    puppet_conf.sections.values.each do |section|
      forbidden = section.settings.select { |setting| Puppet::Settings::EnvironmentConf::ENVIRONMENT_CONF_ONLY_SETTINGS.include?(setting.name) }
      raise(SettingsError, "Cannot set #{forbidden.map { |s| s.name }.join(", ")} settings in puppet.conf") if !forbidden.empty?
    end
  end

  # Record that we want to issue a deprecation warning later in the application
  # initialization cycle when we have settings bootstrapped to the point where
  # we can read the Puppet[:disable_warnings] setting.
  #
  # We are only recording warnings applicable to settings set in puppet.conf
  # itself.
  def record_deprecations_from_puppet_conf(puppet_conf)
    puppet_conf.sections.values.each do |section|
      section.settings.each do |conf_setting|
        setting = self.setting(conf_setting.name)
        if setting
          @deprecated_settings_that_have_been_configured << setting if setting.deprecated?
        end
      end
    end
  end

  def issue_deprecations
    @deprecated_settings_that_have_been_configured.each do |setting|
      issue_deprecation_warning(setting)
    end
  end

  def issue_deprecation_warning(setting, msg = nil)
    name = setting.name
    ref = DEPRECATION_REFS.find { |params,reference| params.include?(name) }
    ref = ref[1] if ref
    case
    when msg
      msg << " #{ref}" if ref
      Puppet.deprecation_warning(msg)
    when setting.completely_deprecated?
      message = _("Setting %{name} is deprecated.") % { name: name }
      message += " #{ref}"
      Puppet.deprecation_warning(message, "setting-#{name}")
    when setting.allowed_on_commandline?
      #TRANSLATORS 'puppet.conf' is a file name and should not be translated
      message = _("Setting %{name} is deprecated in puppet.conf.") % { name: name }
      message += " #{ref}"
      Puppet.deprecation_warning(message, "puppet-conf-setting-#{name}")
    end
  end

  def add_environment_resources(catalog, sections)
    path = self[:environmentpath]
    envdir = path.split(File::PATH_SEPARATOR).first if path
    configured_environment = self[:environment]
    if configured_environment == "production" && envdir && Puppet::FileSystem.exist?(envdir)
      configured_environment_path = File.join(envdir, configured_environment)
      # If configured_environment_path is a symlink, assume the source path is being managed
      # elsewhere, so don't do any of this configuration
      if !Puppet::FileSystem.symlink?(configured_environment_path)
        parameters = { :ensure => 'directory' }
        unless Puppet::FileSystem.exist?(configured_environment_path)
          parameters[:mode] = '0750'
          if Puppet.features.root?
            parameters[:owner] = Puppet[:user] if service_user_available?
            parameters[:group] = Puppet[:group] if service_group_available?
          end
        end
        catalog.add_resource(Puppet::Resource.new(:file, configured_environment_path, :parameters => parameters))
      end
    end
  end

  def add_user_resources(catalog, sections)
    return unless Puppet.features.root?
    return if Puppet::Util::Platform.windows?
    return unless self[:mkusers]

    @config.each do |name, setting|
      next unless setting.respond_to?(:owner)
      next unless sections.nil? or sections.include?(setting.section)

      user = setting.owner
      if user && user != "root" && catalog.resource(:user, user).nil?
        resource = Puppet::Resource.new(:user, user, :parameters => {:ensure => :present})
        resource[:gid] = self[:group] if self[:group]
        catalog.add_resource resource
      end
      group = setting.group
      if group && ! %w{root wheel}.include?(group) && catalog.resource(:group, group).nil?
        catalog.add_resource Puppet::Resource.new(:group, group, :parameters => {:ensure => :present})
      end
    end
  end

  # Yield each search source in turn.
  def value_sets_for(environment, mode)
    searchpath(environment, mode).collect { |source| searchpath_values(source) }.compact
  end

  # Read the file in.
  # @api private
  def read_file(file)
    return Puppet::FileSystem.read(file, :encoding => 'utf-8')
  end

  # Private method for internal test use only; allows to do a comprehensive clear of all settings between tests.
  #
  # @return nil
  def clear_everything_for_tests()
    unsafe_clear(true, true)
    @configuration_file = nil
    @global_defaults_initialized = false
    @app_defaults_initialized = false
  end
  private :clear_everything_for_tests

  def explicit_config_file?
    # Figure out if the user has provided an explicit configuration file.  If
    # so, return the path to the file, if not return nil.
    #
    # The easiest way to determine whether an explicit one has been specified
    #  is to simply attempt to evaluate the value of ":config".  This will
    #  obviously be successful if they've passed an explicit value for :config,
    #  but it will also result in successful interpolation if they've only
    #  passed an explicit value for :confdir.
    #
    # If they've specified neither, then the interpolation will fail and we'll
    #  get an exception.
    #
    begin
      return true if self[:config]
    rescue InterpolationError
      # This means we failed to interpolate, which means that they didn't
      #  explicitly specify either :config or :confdir... so we'll fall out to
      #  the default value.
      return false
    end
  end
  private :explicit_config_file?

  # Lookup configuration setting value through a chain of different value sources.
  #
  # @api public
  class ChainedValues
    ENVIRONMENT_SETTING = "environment".freeze
    ENVIRONMENT_INTERPOLATION_ALLOWED = ['config_version'].freeze

    # @see Puppet::Settings.values
    # @api private
    def initialize(mode, environment, value_sets, defaults)
      @mode = mode
      @environment = environment
      @value_sets = value_sets
      @defaults = defaults
    end

    # Lookup the uninterpolated value.
    #
    # @param name [Symbol] The configuration setting name to look up
    # @return [Object] The configuration setting value or nil if the setting is not known
    # @api public
    def lookup(name)
      set = @value_sets.find do |value_set|
        value_set.include?(name)
      end
      if set
        value = set.lookup(name)
        if !value.nil?
          return value
        end
      end

      @defaults[name].default
    end

    # Lookup the interpolated value. All instances of `$name` in the value will
    # be replaced by performing a lookup of `name` and substituting the text
    # for `$name` in the original value. This interpolation is only performed
    # if the looked up value is a String.
    #
    # @param name [Symbol] The configuration setting name to look up
    # @return [Object] The configuration setting value or nil if the setting is not known
    # @api public
    def interpolate(name)
      setting = @defaults[name]
      return nil unless setting

      lookup_and_convert(name) do |val|
        setting.munge(val)
      end
    end

    def print(name)
      setting = @defaults[name]
      return nil unless setting

      lookup_and_convert(name) do |val|
        setting.print(val)
      end
    end

    private

    def lookup_and_convert(name, &block)
      val = lookup(name)
      # if we interpolate code, all hell breaks loose.
      if name == :code
        val
      else
        # Convert it if necessary
        begin
          val = convert(val, name)
        rescue InterpolationError => err
          # This happens because we don't have access to the param name when the
          # exception is originally raised, but we want it in the message
          raise InterpolationError, _("Error converting value for param '%{name}': %{detail}") % { name: name, detail: err }, err.backtrace
        end

        yield val
      end
    end

    def convert(value, setting_name)
      case value
      when nil
        nil
      when String
        failed_environment_interpolation = false
        interpolated_value = value.gsub(/\$(\w+)|\$\{(\w+)\}/) do |expression|
          varname = $2 || $1
          interpolated_expression =
          if varname != ENVIRONMENT_SETTING || ok_to_interpolate_environment(setting_name)
            if varname == ENVIRONMENT_SETTING && @environment
              @environment
            elsif varname == "run_mode"
              @mode
            elsif !(pval = interpolate(varname.to_sym)).nil?
              pval
            else
              raise InterpolationError, _("Could not find value for %{expression}") % { expression: expression }
            end
          else
            failed_environment_interpolation = true
            expression
          end
          interpolated_expression
        end
        if failed_environment_interpolation
          #TRANSLATORS '$environment' is a Puppet specific variable and should not be translated
          Puppet.warning(_("You cannot interpolate $environment within '%{setting_name}' when using directory environments.") % { setting_name: setting_name } +
                             ' ' + _("Its value will remain %{value}.") % { value: interpolated_value })
        end
        interpolated_value
      else
        value
      end
    end

    def ok_to_interpolate_environment(setting_name)
      ENVIRONMENT_INTERPOLATION_ALLOWED.include?(setting_name.to_s)
    end
  end

  class Values
    extend Forwardable

    attr_reader :name

    def initialize(name, defaults)
      @name = name
      @values = {}
      @defaults = defaults
    end

    def_delegator :@values, :include?
    def_delegator :@values, :[], :lookup

    def set(name, value)
      default = @defaults[name]

      if !default
        raise ArgumentError, _("Attempt to assign a value to unknown setting %{name}") % { name: name.inspect }
      end

      # This little exception-handling dance ensures that a hook is
      # able to check whether a value for itself has been explicitly
      # set, while still preserving the existing value if the hook
      # throws (as was existing behavior)
      old_value = @values[name]
      @values[name] = value
      begin
        if default.has_hook?
          default.handle(value)
        end
      rescue Exception => e
        @values[name] = old_value
        raise e
      end
    end

    def inspect
      %Q{<#{self.class}:#{self.object_id} @name="#{@name}" @values="#{@values}">}
    end
  end

  class ValuesFromSection
    attr_reader :name

    def initialize(name, section)
      @name = name
      @section = section
    end

    def include?(name)
      !@section.setting(name).nil?
    end

    def lookup(name)
      setting = @section.setting(name)
      if setting
        setting.value
      end
    end

    def inspect
      %Q{<#{self.class}:#{self.object_id} @name="#{@name}" @section="#{@section}">}
    end
  end

  # @api private
  class ValuesFromEnvironmentConf
    def initialize(environment_name)
      @environment_name = environment_name
    end

    def name
      @environment_name
    end

    def include?(name)
      if Puppet::Settings::EnvironmentConf::VALID_SETTINGS.include?(name) && conf
        return true
      end
      false
    end

    def lookup(name)
      return nil unless Puppet::Settings::EnvironmentConf::VALID_SETTINGS.include?(name)
      conf.send(name) if conf
    end

    def conf
      unless @conf
        environments = Puppet.lookup(:environments) { nil }
        @conf = environments.get_conf(@environment_name) if environments
      end
      @conf
    end

    def inspect
      %Q{<#{self.class}:#{self.object_id} @environment_name="#{@environment_name}" @conf="#{@conf}">}
    end
  end
end<|MERGE_RESOLUTION|>--- conflicted
+++ resolved
@@ -1063,19 +1063,17 @@
   # Create the necessary objects to use a section.  This is idempotent;
   # you can 'use' a section as many times as you want.
   def use(*sections)
-<<<<<<< HEAD
     if Puppet[:settings_catalog]
       sections = sections.collect { |s| s.to_sym }
       sections = sections.reject { |s| @used.include?(s) }
-=======
-    Puppet.warning(":master section deprecated in favor of :server section") if sections.include?(:master)
-
-    # add :server if sections include :master or :master if sections include :server
-    sections |= [:master, :server] if (sections & [:master, :server]).any?
-
-    sections = sections.collect { |s| s.to_sym }
-    sections = sections.reject { |s| @used.include?(s) }
->>>>>>> b03c086b
+
+      Puppet.warning(":master section deprecated in favor of :server section") if sections.include?(:master)
+
+      # add :server if sections include :master or :master if sections include :server
+      sections |= [:master, :server] if (sections & [:master, :server]).any?
+
+      sections = sections.collect { |s| s.to_sym }
+      sections = sections.reject { |s| @used.include?(s) }
 
       return if sections.empty?
 
