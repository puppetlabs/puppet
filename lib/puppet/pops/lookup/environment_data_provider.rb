require_relative 'configured_data_provider'

module Puppet::Pops
module Lookup
# @api private
class EnvironmentDataProvider < ConfiguredDataProvider
  def place
    'Environment'
  end

  protected

  def assert_config_version(config)
    if config.version > 3
      config
    else
      if Puppet[:strict] == :error
        config.fail(Issues::HIERA_VERSION_3_NOT_GLOBAL, :where => 'environment')
      else
<<<<<<< HEAD
        Puppet.warn_once(:hiera_v3_at_env_root, config.config_path, _('hiera.yaml version 3 found at the environment root was ignored'))
=======
        Puppet.warn_once(:hiera_v3_at_env_root, config.config_path, _('hiera.yaml version 3 found at the environment root was ignored'), config.config_path)
>>>>>>> d7074ee5
      end
      nil
    end
  end

  # Return the root of the environment
  #
  # @param lookup_invocation [Invocation] The current lookup invocation
  # @return [Pathname] Path to root of the environment
  def provider_root(lookup_invocation)
    Pathname.new(lookup_invocation.scope.environment.configuration.path_to_env)
  end
end
end
end<|MERGE_RESOLUTION|>--- conflicted
+++ resolved
@@ -17,11 +17,7 @@
       if Puppet[:strict] == :error
         config.fail(Issues::HIERA_VERSION_3_NOT_GLOBAL, :where => 'environment')
       else
-<<<<<<< HEAD
-        Puppet.warn_once(:hiera_v3_at_env_root, config.config_path, _('hiera.yaml version 3 found at the environment root was ignored'))
-=======
         Puppet.warn_once(:hiera_v3_at_env_root, config.config_path, _('hiera.yaml version 3 found at the environment root was ignored'), config.config_path)
->>>>>>> d7074ee5
       end
       nil
     end
