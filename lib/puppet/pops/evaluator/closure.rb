module Puppet::Pops
module Evaluator
# A Closure represents logic bound to a particular scope.
# As long as the runtime (basically the scope implementation) has the behavior of Puppet 3x it is not
# safe to return and later use this closure.
#
# The 3x scope is essentially a named scope with an additional internal local/ephemeral nested scope state.
# In 3x there is no way to directly refer to the nested scopes, instead, the named scope must be in a particular
# state. Specifically, closures that require a local/ephemeral scope to exist at a later point will fail.
# It is safe to call a closure (even with 3x scope) from the very same place it was defined, but not
# returning it and expecting the closure to reference the scope's state at the point it was created.
#
# Note that this class is a CallableSignature, and the methods defined there should be used
# as the API for obtaining information in a callable-implementation agnostic way.
#
class Closure < CallableSignature
  attr_reader :evaluator
  attr_reader :model
  attr_reader :enclosing_scope

  def initialize(evaluator, model)
    @evaluator = evaluator
    @model = model
  end

  # Evaluates a closure in its enclosing scope after having matched given arguments with parameters (from left to right)
  # @api public
  def call(*args)
    call_with_scope(enclosing_scope, args)
  end

  # This method makes a Closure compatible with a Dispatch. This is used when the closure is wrapped in a Function
  # and the function is called. (Saves an extra Dispatch that just delegates to a Closure and avoids having two
  # checks of the argument type/arity validity).
  # @api private
  def invoke(instance, calling_scope, args, &block)
    enclosing_scope.with_global_scope do |global_scope|
      call_with_scope(global_scope, args, &block)
    end
  end

  # Call closure with argument assignment by name
  def call_by_name(args_hash, enforce_parameters)
    if enforce_parameters
      closure_scope = enclosing_scope
      # Push a temporary parameter scope used while resolving the parameter defaults
      closure_scope.with_parameter_scope(closure_name, parameter_names) do |param_scope|
        # Assign all non-nil values, even those that represent non-existent paramaters.
        args_hash.each { |k, v| param_scope[k] = v unless v.nil? }
        parameters.each do |p|
          name = p.name
          arg = args_hash[name]
          if arg.nil?
            # Arg either wasn't given, or it was undef
            if p.value.nil?
              # No default. Assign nil if the args_hash included it
              param_scope[name] = nil if args_hash.include?(name)
            else
              param_scope[name] = param_scope.evaluate(name, p.value, closure_scope, @evaluator)
            end
          end
        end
        args_hash = param_scope.to_hash
      end
      Types::TypeMismatchDescriber.validate_parameters(closure_name, params_struct, args_hash)
    end

<<<<<<< HEAD
    Types::TypeAsserter.assert_instance_of(nil, return_type, @evaluator.evaluate_block_with_bindings(@enclosing_scope, args_hash, @model.body)) do
      "value returned from #{closure_name}"
    end
=======
    @evaluator.evaluate_block_with_bindings(enclosing_scope, args_hash, @model.body)
>>>>>>> 368b65ed
  end

  def parameters
    @model.parameters
  end

  # Returns the number of parameters (required and optional)
  # @return [Integer] the total number of accepted parameters
  def parameter_count
    # yes, this is duplication of code, but it saves a method call
    @model.parameters.size
  end

  # @api public
  def parameter_names
    @model.parameters.collect(&:name)
  end

  def return_type
    @return_type ||= create_return_type
  end

  # @api public
  def type
    @callable ||= create_callable_type
  end

  # @api public
  def params_struct
    @params_struct ||= create_params_struct
  end

  # @api public
  def last_captures_rest?
    last = @model.parameters[-1]
    last && last.captures_rest
  end

  # @api public
  def block_name
    # TODO: Lambda's does not support blocks yet. This is a placeholder
    'unsupported_block'
  end

  CLOSURE_NAME = 'lambda'.freeze

  # @api public
  def closure_name()
    CLOSURE_NAME
  end

  class Dynamic < Closure
    def initialize(evaluator, model, scope)
      @enclosing_scope = scope
      super(evaluator, model)
    end

    def enclosing_scope
      @enclosing_scope
    end
  end

  class Named < Closure
    def initialize(name, evaluator, model)
      @name = name
      super(evaluator, model)
    end

    def closure_name
      @name
    end

    # The assigned enclosing scope, or global scope if enclosing scope was initialized to nil
    #
    def enclosing_scope
      # Named closures are typically used for puppet functions and they cannot be defined
      # in an enclosing scope as they are cashed and reused. They need to bind to the
      # global scope at time of use rather at time of definition.
      # Unnamed closures are always a runtime construct, they are never bound by a loader
      # and are thus garbage collected at end of a compilation.
      #
      Puppet.lookup(:global_scope) { {} }
    end
  end

  private

  def call_with_scope(scope, args)
    variable_bindings = combine_values_with_parameters(scope, args)

    tc = Types::TypeCalculator.singleton
    final_args = tc.infer_set(parameters.reduce([]) do |tmp_args, param|
      if param.captures_rest
        tmp_args.concat(variable_bindings[param.name])
      else
        tmp_args << variable_bindings[param.name]
      end
    end)

    if type.callable?(final_args)
      Types::TypeAsserter.assert_instance_of(nil, return_type, @evaluator.evaluate_block_with_bindings(scope, variable_bindings, @model.body)) do
        "value returned from #{closure_name}"
      end
    else
      raise ArgumentError, Types::TypeMismatchDescriber.describe_signatures(closure_name, [self], final_args)
    end
  end

  def combine_values_with_parameters(scope, args)
    scope.with_parameter_scope(closure_name, parameter_names) do |param_scope|
      parameters.each_with_index do |parameter, index|
        param_captures     = parameter.captures_rest
        default_expression = parameter.value

        if index >= args.size
          if default_expression
            # not given, has default
            value = param_scope.evaluate(parameter.name, default_expression, scope, @evaluator)

            if param_captures && !value.is_a?(Array)
              # correct non array default value
              value = [value]
            end
          else
            # not given, does not have default
            if param_captures
              # default for captures rest is an empty array
              value = []
            else
              @evaluator.fail(Issues::MISSING_REQUIRED_PARAMETER, parameter, { :param_name => parameter.name })
            end
          end
        else
          given_argument = args[index]
          if param_captures
            # get excess arguments
            value = args[(parameter_count-1)..-1]
            # If the input was a single nil, or undef, and there is a default, use the default
            # This supports :undef in case it was used in a 3x data structure and it is passed as an arg
            #
            if value.size == 1 && (given_argument.nil? || given_argument == :undef) && default_expression
              value = param_scope.evaluate(parameter.name, default_expression, scope, @evaluator)
              # and ensure it is an array
              value = [value] unless value.is_a?(Array)
            end
          else
            value = given_argument
          end
        end
        param_scope[parameter.name] = value
      end
      param_scope.to_hash
    end
  end

  def create_callable_type()
    types = []
    from = 0
    to = 0
    in_optional_parameters = false
    closure_scope = enclosing_scope

    parameters.each do |param|
      type, param_range = create_param_type(param, closure_scope)

      types << type

      if param_range[0] == 0
        in_optional_parameters = true
      elsif param_range[0] != 0 && in_optional_parameters
        @evaluator.fail(Issues::REQUIRED_PARAMETER_AFTER_OPTIONAL, param, { :param_name => param.name })
      end

      from += param_range[0]
      to += param_range[1]
    end
    param_types = Types::PTupleType.new(types, Types::PIntegerType.new(from, to))
    Types::PCallableType.new(param_types, nil, return_type)
  end

  def create_params_struct
    type_factory = Types::TypeFactory
    members = {}
    closure_scope = enclosing_scope

    parameters.each do |param|
      arg_type, param_range = create_param_type(param, closure_scope)
      key_type = type_factory.string(nil, param.name.to_s)
      key_type = type_factory.optional(key_type) unless param.value.nil?
      members[key_type] = arg_type
    end
    type_factory.struct(members)
  end

<<<<<<< HEAD
  def create_return_type
    if @model.return_type
      @evaluator.evaluate(@model.return_type, @enclosing_scope)
    else
      Types::PAnyType::DEFAULT
    end
  end

  def create_param_type(param)
=======
  def create_param_type(param, closure_scope)
>>>>>>> 368b65ed
    type = if param.type_expr
             @evaluator.evaluate(param.type_expr, closure_scope)
           else
             Types::PAnyType::DEFAULT
           end

    if param.captures_rest && type.is_a?(Types::PArrayType)
      # An array on a slurp parameter is how a size range is defined for a
      # slurp (Array[Integer, 1, 3] *$param). However, the callable that is
      # created can't have the array in that position or else type checking
      # will require the parameters to be arrays, which isn't what is
      # intended. The array type contains the intended information and needs
      # to be unpacked.
      param_range = type.size_range
      type = type.element_type
    elsif param.captures_rest && !type.is_a?(Types::PArrayType)
      param_range = ANY_NUMBER_RANGE
    elsif param.value
      param_range = OPTIONAL_SINGLE_RANGE
    else
      param_range = REQUIRED_SINGLE_RANGE
    end
    [type, param_range]
  end

  # Produces information about parameters compatible with a 4x Function (which can have multiple signatures)
  def signatures
    [ self ]
  end

  ANY_NUMBER_RANGE = [0, Float::INFINITY]
  OPTIONAL_SINGLE_RANGE = [0, 1]
  REQUIRED_SINGLE_RANGE = [1, 1]
end
end
end<|MERGE_RESOLUTION|>--- conflicted
+++ resolved
@@ -41,8 +41,8 @@
 
   # Call closure with argument assignment by name
   def call_by_name(args_hash, enforce_parameters)
+    closure_scope = enclosing_scope
     if enforce_parameters
-      closure_scope = enclosing_scope
       # Push a temporary parameter scope used while resolving the parameter defaults
       closure_scope.with_parameter_scope(closure_name, parameter_names) do |param_scope|
         # Assign all non-nil values, even those that represent non-existent paramaters.
@@ -63,15 +63,12 @@
         args_hash = param_scope.to_hash
       end
       Types::TypeMismatchDescriber.validate_parameters(closure_name, params_struct, args_hash)
-    end
-
-<<<<<<< HEAD
-    Types::TypeAsserter.assert_instance_of(nil, return_type, @evaluator.evaluate_block_with_bindings(@enclosing_scope, args_hash, @model.body)) do
-      "value returned from #{closure_name}"
-    end
-=======
-    @evaluator.evaluate_block_with_bindings(enclosing_scope, args_hash, @model.body)
->>>>>>> 368b65ed
+      Types::TypeAsserter.assert_instance_of(nil, return_type, @evaluator.evaluate_block_with_bindings(closure_scope, args_hash, @model.body)) do
+        "value returned from #{closure_name}"
+      end
+    else
+      @evaluator.evaluate_block_with_bindings(closure_scope, args_hash, @model.body)
+    end
   end
 
   def parameters
@@ -266,7 +263,6 @@
     type_factory.struct(members)
   end
 
-<<<<<<< HEAD
   def create_return_type
     if @model.return_type
       @evaluator.evaluate(@model.return_type, @enclosing_scope)
@@ -275,10 +271,7 @@
     end
   end
 
-  def create_param_type(param)
-=======
   def create_param_type(param, closure_scope)
->>>>>>> 368b65ed
     type = if param.type_expr
              @evaluator.evaluate(param.type_expr, closure_scope)
            else
