# Adaptable is a mix-in module that adds adaptability to a class.
# This means that an adapter can
# associate itself with an instance of the class and store additional data/have behavior.
#
# This mechanism should be used when there is a desire to keep implementation concerns separate.
# In Ruby it is always possible to open and modify a class or instance to teach it new tricks, but it
# is however not possible to do this for two different versions of some service at the same time.
# The Adaptable pattern is also good when only a few of the objects of some class needs to have extra
# information (again possible in Ruby by adding instance variables dynamically). In fact, the implementation
# of Adaptable does just that; it adds an instance variable named after the adapter class and keeps an
# instance of this class in this slot.
#
# @note the implementation details; the fact that an instance variable is used to keep the adapter
#   instance data should not
#   be exploited as the implementation of _being adaptable_ may change in the future.
# @api private
#
module Puppet::Pops
module Adaptable
  # Base class for an Adapter.
  #
  # A typical adapter just defines some accessors.
  #
  # A more advanced adapter may need to setup the adapter based on the object it is adapting.
  # @example Making Duck adaptable
  #   class Duck
  #     include Puppet::Pops::Adaptable
  #   end
  # @example Giving a Duck a nick name
  #   class NickNameAdapter < Puppet::Pops::Adaptable::Adapter
  #     attr_accessor :nick_name
  #   end
  #   d = Duck.new
  #   NickNameAdapter.adapt(d).nick_name = "Daffy"
  #   NickNameAdapter.get(d).nick_name # => "Daffy"
  #
  # @example Giving a Duck a more elaborate nick name
  #   class NickNameAdapter < Puppet::Pops::Adaptable::Adapter
  #     attr_accessor :nick_name, :object
  #     def initialize o
  #       @object = o
  #       @nick_name = "Yo"
  #     end
  #     def nick_name
  #       "#{@nick_name}, the #{o.class.name}"
  #     end
  #     def NickNameAdapter.create_adapter(o)
  #       x = new o
  #       x
  #     end
  #   end
  #   d = Duck.new
  #   n = NickNameAdapter.adapt(d)
  #   n.nick_name # => "Yo, the Duck"
  #   n.nick_name = "Daffy"
  #   n.nick_name # => "Daffy, the Duck"
  # @example Using a block to set values
  #   NickNameAdapter.adapt(o) { |a| a.nick_name = "Buddy!" }
  #   NickNameAdapter.adapt(o) { |a, o| a.nick_name = "You're the best #{o.class.name} I met."}
  #
  class Adapter
    # Returns an existing adapter for the given object, or nil, if the object is not
    # adapted.
    #
    # @param o [Adaptable] object to get adapter from
    # @return [Adapter<self>] an adapter of the same class as the receiver of #get
    # @return [nil] if the given object o has not been adapted by the receiving adapter
    # @raise [ArgumentError] if the object is not adaptable
    #
    def self.get(o)
      attr_name = self_attr_name
      o.instance_variable_get(attr_name)
    end

    # Returns an existing adapter for the given object, or creates a new adapter if the
    # object has not been adapted, or the adapter has been cleared.
    #
    # @example Using a block to set values
    #   NickNameAdapter.adapt(o) { |a| a.nick_name = "Buddy!" }
    #   NickNameAdapter.adapt(o) { |a, o| a.nick_name = "Your the best #{o.class.name} I met."}
    # @overload adapt(o)
    # @overload adapt(o, {|adapter| block})
    # @overload adapt(o, {|adapter, o| block})
    # @param o [Adaptable] object to add adapter to
    # @yieldparam adapter [Adapter<self>] the created adapter
    # @yieldparam o [Adaptable] optional, the given adaptable
    # @param block [Proc] optional, evaluated in the context of the adapter (existing or new)
    # @return [Adapter<self>] an adapter of the same class as the receiver of the call
    # @raise [ArgumentError] if the given object o is not adaptable
    #
    def self.adapt(o, &block)
      attr_name = self_attr_name
<<<<<<< HEAD
      value = o.instance_variable_get(attr_name) if o.instance_variable_defined?(attr_name)
      adapter = value || associate_adapter(create_adapter(o), o)
=======
      adapter = if value = o.instance_variable_get(attr_name)
        value
      else
        associate_adapter(create_adapter(o), o)
      end
>>>>>>> 8032ed30
      if block_given?
        if block.arity == 1
          block.call(adapter)
        else
          block.call(adapter, o)
        end
      end
      adapter
    end

    # Creates a new adapter, associates it with the given object and returns the adapter.
    #
    # @example Using a block to set values
    #   NickNameAdapter.adapt_new(o) { |a| a.nick_name = "Buddy!" }
    #   NickNameAdapter.adapt_new(o) { |a, o| a.nick_name = "Your the best #{o.class.name} I met."}
    # This is used when a fresh adapter is wanted instead of possible returning an
    # existing adapter as in the case of {Adapter.adapt}.
    # @overload adapt_new(o)
    # @overload adapt_new(o, {|adapter| block})
    # @overload adapt_new(o, {|adapter, o| block})
    # @yieldparam adapter [Adapter<self>] the created adapter
    # @yieldparam o [Adaptable] optional, the given adaptable
    # @param o [Adaptable] object to add adapter to
    # @param block [Proc] optional, evaluated in the context of the new adapter
    # @return [Adapter<self>] an adapter of the same class as the receiver of the call
    # @raise [ArgumentError] if the given object o is not adaptable
    #
    def self.adapt_new(o, &block)
      adapter = associate_adapter(create_adapter(o), o)
      if block_given?
        if block.arity == 1
          block.call(adapter)
        else
          block.call(adapter, o)
        end
      end
      adapter
    end

    # Clears the adapter set in the given object o. Returns any set adapter or nil.
    # @param o [Adaptable] the object where the adapter should be cleared
    # @return [Adapter] if an adapter was set
    # @return [nil] if the adapter has not been set
    #
    def self.clear(o)
      attr_name = self_attr_name
      if o.instance_variable_defined?(attr_name)
        o.send(:remove_instance_variable, attr_name)
      else
        nil
      end
    end

    # This base version creates an instance of the class (i.e. an instance of the concrete subclass
    # of Adapter). A Specialization may want to create an adapter instance specialized for the given target
    # object.
    # @param o [Adaptable] The object to adapt. This implementation ignores this variable, but a
    #   specialization may want to initialize itself differently depending on the object it is adapting.
    # @return [Adapter<self>] instance of the subclass of Adapter receiving the call
    #
    def self.create_adapter(o)
      new
    end

    # Associates the given adapter with the given target object
    # @param adapter [Adapter] the adapter to associate with the given object _o_
    # @param o [Adaptable] the object to adapt
    # @return [adapter] the given adapter
    #
    def self.associate_adapter(adapter, o)
      o.instance_variable_set(self_attr_name, adapter)
      adapter
    end

    # Returns a suitable instance variable name given a class name.
    # The returned string is the fully qualified name of a class with '::' replaced by '_' since
    # '::' is not allowed in an instance variable name.
    # @param name [String] the fully qualified name of a class
    # @return [String] the name with all '::' replaced by '_'
    # @api private
    #
    def self.instance_var_name(name)
      name.split(DOUBLE_COLON).join(USCORE)
    end

    # Returns the name of the class, or the name of the type if the class represents an Object type
    # @return [String] the name of the class or type
    def self.type_name
      self.name
    end

    # Returns a suitable instance variable name for the _name_ of this instance. The name is created by calling
    # Adapter#instance_var_name and then cached.
    # @return [String] the instance variable name for _name_
    # @api private
    #
    def self.self_attr_name
      @attr_name_sym ||= :"@#{instance_var_name(type_name)}"
    end
  end
end
end
<|MERGE_RESOLUTION|>--- conflicted
+++ resolved
@@ -90,16 +90,8 @@
     #
     def self.adapt(o, &block)
       attr_name = self_attr_name
-<<<<<<< HEAD
-      value = o.instance_variable_get(attr_name) if o.instance_variable_defined?(attr_name)
+      value = o.instance_variable_get(attr_name)
       adapter = value || associate_adapter(create_adapter(o), o)
-=======
-      adapter = if value = o.instance_variable_get(attr_name)
-        value
-      else
-        associate_adapter(create_adapter(o), o)
-      end
->>>>>>> 8032ed30
       if block_given?
         if block.arity == 1
           block.call(adapter)
