--- conflicted
+++ resolved
@@ -73,12 +73,7 @@
   #     Passing in a value of false for this option will allow the command to be executed using the user/system locale.
   #   :custom_environment (default {}) -- a hash of key/value pairs to set as environment variables for the duration
   #     of the command
-<<<<<<< HEAD
   def self.execute(command, options = {})
-
-=======
-  def self.execute(command, arguments = {})
->>>>>>> 0ecde56b
     # specifying these here rather than in the method signature to allow callers to pass in a partial
     # set of overrides without affecting the default values for options that they don't pass in
     default_options = {
