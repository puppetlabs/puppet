require 'puppet/util/windows'
require 'win32/process'
require 'ffi'

module Puppet::Util::Windows::Process
  extend Puppet::Util::Windows::String
  extend FFI::Library

  WAIT_TIMEOUT = 0x102

  def execute(command, arguments, stdin, stdout, stderr)
    Process.create( :command_line => command, :startup_info => {:stdin => stdin, :stdout => stdout, :stderr => stderr}, :close_handles => false )
  end
  module_function :execute

  def wait_process(handle)
    while WaitForSingleObject(handle, 0) == WAIT_TIMEOUT
      sleep(1)
    end

    exit_status = -1
    FFI::MemoryPointer.new(:dword, 1) do |exit_status_ptr|
      if GetExitCodeProcess(handle, exit_status_ptr) == FFI::WIN32_FALSE
        raise Puppet::Util::Windows::Error.new("Failed to get child process exit code")
      end
      exit_status = exit_status_ptr.read_dword

      # $CHILD_STATUS is not set when calling win32/process Process.create
      # and since it's read-only, we can't set it. But we can execute a
      # a shell that simply returns the desired exit status, which has the
      # desired effect.
      %x{#{ENV['COMSPEC']} /c exit #{exit_status}}
    end

    exit_status
  end
  module_function :wait_process

  def get_current_process
    # this pseudo-handle does not require closing per MSDN docs
    GetCurrentProcess()
  end
  module_function :get_current_process

  def open_process_token(handle, desired_access, &block)
    token_handle = nil
    begin
      FFI::MemoryPointer.new(:handle, 1) do |token_handle_ptr|
        result = OpenProcessToken(handle, desired_access, token_handle_ptr)
        if result == FFI::WIN32_FALSE
          raise Puppet::Util::Windows::Error.new(
            "OpenProcessToken(#{handle}, #{desired_access.to_s(8)}, #{token_handle_ptr})")
        end

        yield token_handle = token_handle_ptr.read_handle
      end

      token_handle
    ensure
      FFI::WIN32.CloseHandle(token_handle) if token_handle
    end

    # token_handle has had CloseHandle called against it, so nothing to return
    nil
  end
  module_function :open_process_token

  # Execute a block with the current process token
  def with_process_token(access, &block)
    handle = get_current_process
    open_process_token(handle, access) do |token_handle|
      yield token_handle
    end

    # all handles have been closed, so nothing to safely return
    nil
  end
  module_function :with_process_token

  def lookup_privilege_value(name, system_name = '', &block)
    FFI::MemoryPointer.new(LUID.size) do |luid_ptr|
      result = LookupPrivilegeValueW(
        wide_string(system_name),
        wide_string(name.to_s),
        luid_ptr
        )

      if result == FFI::WIN32_FALSE
        raise Puppet::Util::Windows::Error.new(
          "LookupPrivilegeValue(#{system_name}, #{name}, #{luid_ptr})")
      end

      yield LUID.new(luid_ptr)
    end

    # the underlying MemoryPointer for LUID is cleaned up by this point
    nil
  end
  module_function :lookup_privilege_value

  def get_token_information(token_handle, token_information, &block)
    # to determine buffer size
    FFI::MemoryPointer.new(:dword, 1) do |return_length_ptr|
      result = GetTokenInformation(token_handle, token_information, nil, 0, return_length_ptr)
      return_length = return_length_ptr.read_dword

      if return_length <= 0
        raise Puppet::Util::Windows::Error.new(
          "GetTokenInformation(#{token_handle}, #{token_information}, nil, 0, #{return_length_ptr})")
      end

      # re-call API with properly sized buffer for all results
      FFI::MemoryPointer.new(return_length) do |token_information_buf|
        result = GetTokenInformation(token_handle, token_information,
          token_information_buf, return_length, return_length_ptr)

        if result == FFI::WIN32_FALSE
          raise Puppet::Util::Windows::Error.new(
            "GetTokenInformation(#{token_handle}, #{token_information}, #{token_information_buf}, " +
              "#{return_length}, #{return_length_ptr})")
        end

        yield token_information_buf
      end
    end

    # GetTokenInformation buffer has been cleaned up by this point, nothing to return
    nil
  end
  module_function :get_token_information

  def parse_token_information_as_token_privileges(token_information_buf)
    raw_privileges = TOKEN_PRIVILEGES.new(token_information_buf)
    privileges = { :count => raw_privileges[:PrivilegeCount], :privileges => [] }

    offset = token_information_buf + TOKEN_PRIVILEGES.offset_of(:Privileges)
    privilege_ptr = FFI::Pointer.new(LUID_AND_ATTRIBUTES, offset)

    # extract each instance of LUID_AND_ATTRIBUTES
    0.upto(privileges[:count] - 1) do |i|
      privileges[:privileges] <<  LUID_AND_ATTRIBUTES.new(privilege_ptr[i])
    end

    privileges
  end
  module_function :parse_token_information_as_token_privileges

  def parse_token_information_as_token_elevation(token_information_buf)
    TOKEN_ELEVATION.new(token_information_buf)
  end
  module_function :parse_token_information_as_token_elevation

  TOKEN_ALL_ACCESS = 0xF01FF
  ERROR_NO_SUCH_PRIVILEGE = 1313
  def process_privilege_symlink?
    privilege_symlink = false
    handle = get_current_process
    open_process_token(handle, TOKEN_ALL_ACCESS) do |token_handle|
      lookup_privilege_value('SeCreateSymbolicLinkPrivilege') do |luid|
        get_token_information(token_handle, :TokenPrivileges) do |token_info|
          token_privileges = parse_token_information_as_token_privileges(token_info)
          privilege_symlink = token_privileges[:privileges].any? { |p| p[:Luid].values == luid.values }
        end
      end
    end

    privilege_symlink
  rescue Puppet::Util::Windows::Error => e
    if e.code == ERROR_NO_SUCH_PRIVILEGE
      false # pre-Vista
    else
      raise e
    end
  end
  module_function :process_privilege_symlink?

  TOKEN_QUERY = 0x0008
  # Returns whether or not the owner of the current process is running
  # with elevated security privileges.
  #
  # Only supported on Windows Vista or later.
  #
  def elevated_security?
    # default / pre-Vista
    elevated = false
    handle = nil

    begin
      handle = get_current_process
      open_process_token(handle, TOKEN_QUERY) do |token_handle|
        get_token_information(token_handle, :TokenElevation) do |token_info|
          token_elevation = parse_token_information_as_token_elevation(token_info)
          # TokenIsElevated member of the TOKEN_ELEVATION struct
          elevated = token_elevation[:TokenIsElevated] != 0
        end
      end

      elevated
    rescue Puppet::Util::Windows::Error => e
      raise e if e.code != ERROR_NO_SUCH_PRIVILEGE
    ensure
      FFI::WIN32.CloseHandle(handle) if handle
    end
  end
  module_function :elevated_security?

  def windows_major_version
    ver = 0

    FFI::MemoryPointer.new(OSVERSIONINFO.size) do |os_version_ptr|
      os_version = OSVERSIONINFO.new(os_version_ptr)
      os_version[:dwOSVersionInfoSize] = OSVERSIONINFO.size

      result = GetVersionExW(os_version_ptr)

      if result == FFI::WIN32_FALSE
        raise Puppet::Util::Windows::Error.new("GetVersionEx failed")
      end

      ver = os_version[:dwMajorVersion]
    end

    ver
  end
  module_function :windows_major_version

  ENVSTRINGS_TERMINATOR_WCHAR = [0,0]
  # Returns a hash of the current environment variables encoded as UTF-8
  # The memory block returned from GetEnvironmentStringsW is double-null terminated and the vars are paired as below;
  # Var1=Value1\0
  # Var2=Value2\0
  # VarX=ValueX\0\0
  # Note - Some env variable names start with '=' and are excluded from the return value
  # Note - The env_ptr MUST be freed using the FreeEnvironmentStringsW function
  # Note - There is no technical limitation to the size of the environment block returned.
  #   However a pracitcal limit of 64K is used as no single environment variable can exceed 32KB
  def get_environment_strings
    env_ptr = GetEnvironmentStringsW()

    pairs = env_ptr.read_arbitrary_wide_string_up_to(65534, ENVSTRINGS_TERMINATOR_WCHAR)
      .split(?\x00)
      .reject { |env_str| env_str.nil? || env_str.empty? || env_str[0] == '=' }
      .map { |env_pair| env_pair.split('=', 2) }
    Hash[ pairs ]
  ensure
    if env_ptr && ! env_ptr.null?
      if FreeEnvironmentStringsW(env_ptr) == FFI::WIN32_FALSE
        Puppet.debug "FreeEnvironmentStringsW memory leak"
      end
    end
  end
  module_function :get_environment_strings

  def set_environment_variable(name, val)
    raise Puppet::Util::Windows::Error('environment variable name must not be nil or empty') if ! name || name.empty?

    FFI::MemoryPointer.from_string_to_wide_string(name) do |name_ptr|
      if (val.nil?)
        if SetEnvironmentVariableW(name_ptr, FFI::MemoryPointer::NULL) == FFI::WIN32_FALSE
          raise Puppet::Util::Windows::Error.new("Failed to remove environment variable: #{name}")
        end
      else
        FFI::MemoryPointer.from_string_to_wide_string(val) do |val_ptr|
          if SetEnvironmentVariableW(name_ptr, val_ptr) == FFI::WIN32_FALSE
            raise Puppet::Util::Windows::Error.new("Failed to set environment variable: #{name}")
          end
        end
      end
    end
  end
  module_function :set_environment_variable

  # Returns whether or not the OS has the ability to set elevated
  # token information.
  #
  # Returns true on Windows Vista or later, otherwise false
  #
  def supports_elevated_security?
    windows_major_version >= 6
  end
  module_function :supports_elevated_security?

  ABOVE_NORMAL_PRIORITY_CLASS = 0x0008000
  BELOW_NORMAL_PRIORITY_CLASS = 0x0004000
  HIGH_PRIORITY_CLASS         = 0x0000080
  IDLE_PRIORITY_CLASS         = 0x0000040
  NORMAL_PRIORITY_CLASS       = 0x0000020
  REALTIME_PRIORITY_CLASS     = 0x0000010

  ffi_convention :stdcall

  # https://msdn.microsoft.com/en-us/library/windows/desktop/ms687032(v=vs.85).aspx
  # DWORD WINAPI WaitForSingleObject(
  #   _In_  HANDLE hHandle,
  #   _In_  DWORD dwMilliseconds
  # );
  ffi_lib :kernel32
  attach_function_private :WaitForSingleObject,
    [:handle, :dword], :dword

  # https://msdn.microsoft.com/en-us/library/windows/desktop/ms683189(v=vs.85).aspx
  # BOOL WINAPI GetExitCodeProcess(
  #   _In_   HANDLE hProcess,
  #   _Out_  LPDWORD lpExitCode
  # );
  ffi_lib :kernel32
  attach_function_private :GetExitCodeProcess,
    [:handle, :lpdword], :win32_bool

  # https://msdn.microsoft.com/en-us/library/windows/desktop/ms683179(v=vs.85).aspx
  # HANDLE WINAPI GetCurrentProcess(void);
  ffi_lib :kernel32
  attach_function_private :GetCurrentProcess, [], :handle

<<<<<<< HEAD
  # https://msdn.microsoft.com/en-us/library/windows/desktop/aa379295(v=vs.85).aspx
=======
  # https://msdn.microsoft.com/en-us/library/windows/desktop/ms683187(v=vs.85).aspx
  # LPTCH GetEnvironmentStrings(void);
  ffi_lib :kernel32
  attach_function_private :GetEnvironmentStringsW, [], :pointer

  # https://msdn.microsoft.com/en-us/library/windows/desktop/ms683151(v=vs.85).aspx
  # BOOL FreeEnvironmentStrings(
  #   _In_ LPTCH lpszEnvironmentBlock
  # );
  ffi_lib :kernel32
  attach_function_private :FreeEnvironmentStringsW,
    [:pointer], :win32_bool

  # https://msdn.microsoft.com/en-us/library/windows/desktop/ms686206(v=vs.85).aspx
  # BOOL WINAPI SetEnvironmentVariableW(
  #     _In_     LPCTSTR lpName,
  #     _In_opt_ LPCTSTR lpValue
  #   );
  ffi_lib :kernel32
  attach_function_private :SetEnvironmentVariableW,
    [:lpcwstr, :lpcwstr], :win32_bool

  # http://msdn.microsoft.com/en-us/library/windows/desktop/aa379295(v=vs.85).aspx
>>>>>>> 2dbe8d25
  # BOOL WINAPI OpenProcessToken(
  #   _In_   HANDLE ProcessHandle,
  #   _In_   DWORD DesiredAccess,
  #   _Out_  PHANDLE TokenHandle
  # );
  ffi_lib :advapi32
  attach_function_private :OpenProcessToken,
    [:handle, :dword, :phandle], :win32_bool


  # https://msdn.microsoft.com/en-us/library/windows/desktop/aa379261(v=vs.85).aspx
  # typedef struct _LUID {
  #   DWORD LowPart;
  #   LONG  HighPart;
  # } LUID, *PLUID;
  class LUID < FFI::Struct
    layout :LowPart, :dword,
           :HighPart, :win32_long
  end

  # https://msdn.microsoft.com/en-us/library/Windows/desktop/aa379180(v=vs.85).aspx
  # BOOL WINAPI LookupPrivilegeValue(
  #   _In_opt_  LPCTSTR lpSystemName,
  #   _In_      LPCTSTR lpName,
  #   _Out_     PLUID lpLuid
  # );
  ffi_lib :advapi32
  attach_function_private :LookupPrivilegeValueW,
    [:lpcwstr, :lpcwstr, :pointer], :win32_bool

  # https://msdn.microsoft.com/en-us/library/windows/desktop/aa379626(v=vs.85).aspx
  TOKEN_INFORMATION_CLASS = enum(
      :TokenUser, 1,
      :TokenGroups,
      :TokenPrivileges,
      :TokenOwner,
      :TokenPrimaryGroup,
      :TokenDefaultDacl,
      :TokenSource,
      :TokenType,
      :TokenImpersonationLevel,
      :TokenStatistics,
      :TokenRestrictedSids,
      :TokenSessionId,
      :TokenGroupsAndPrivileges,
      :TokenSessionReference,
      :TokenSandBoxInert,
      :TokenAuditPolicy,
      :TokenOrigin,
      :TokenElevationType,
      :TokenLinkedToken,
      :TokenElevation,
      :TokenHasRestrictions,
      :TokenAccessInformation,
      :TokenVirtualizationAllowed,
      :TokenVirtualizationEnabled,
      :TokenIntegrityLevel,
      :TokenUIAccess,
      :TokenMandatoryPolicy,
      :TokenLogonSid,
      :TokenIsAppContainer,
      :TokenCapabilities,
      :TokenAppContainerSid,
      :TokenAppContainerNumber,
      :TokenUserClaimAttributes,
      :TokenDeviceClaimAttributes,
      :TokenRestrictedUserClaimAttributes,
      :TokenRestrictedDeviceClaimAttributes,
      :TokenDeviceGroups,
      :TokenRestrictedDeviceGroups,
      :TokenSecurityAttributes,
      :TokenIsRestricted,
      :MaxTokenInfoClass
  )

  # https://msdn.microsoft.com/en-us/library/windows/desktop/aa379263(v=vs.85).aspx
  # typedef struct _LUID_AND_ATTRIBUTES {
  #   LUID  Luid;
  #   DWORD Attributes;
  # } LUID_AND_ATTRIBUTES, *PLUID_AND_ATTRIBUTES;
  class LUID_AND_ATTRIBUTES < FFI::Struct
    layout :Luid, LUID,
           :Attributes, :dword
  end

  # https://msdn.microsoft.com/en-us/library/windows/desktop/aa379630(v=vs.85).aspx
  # typedef struct _TOKEN_PRIVILEGES {
  #   DWORD               PrivilegeCount;
  #   LUID_AND_ATTRIBUTES Privileges[ANYSIZE_ARRAY];
  # } TOKEN_PRIVILEGES, *PTOKEN_PRIVILEGES;
  class TOKEN_PRIVILEGES < FFI::Struct
    layout :PrivilegeCount, :dword,
           :Privileges, [LUID_AND_ATTRIBUTES, 1]    # placeholder for offset
  end

  # https://msdn.microsoft.com/en-us/library/windows/desktop/bb530717(v=vs.85).aspx
  # typedef struct _TOKEN_ELEVATION {
  #   DWORD TokenIsElevated;
  # } TOKEN_ELEVATION, *PTOKEN_ELEVATION;
  class TOKEN_ELEVATION < FFI::Struct
    layout :TokenIsElevated, :dword
  end

  # https://msdn.microsoft.com/en-us/library/windows/desktop/aa446671(v=vs.85).aspx
  # BOOL WINAPI GetTokenInformation(
  #   _In_       HANDLE TokenHandle,
  #   _In_       TOKEN_INFORMATION_CLASS TokenInformationClass,
  #   _Out_opt_  LPVOID TokenInformation,
  #   _In_       DWORD TokenInformationLength,
  #   _Out_      PDWORD ReturnLength
  # );
  ffi_lib :advapi32
  attach_function_private :GetTokenInformation,
    [:handle, TOKEN_INFORMATION_CLASS, :lpvoid, :dword, :pdword ], :win32_bool

  # https://msdn.microsoft.com/en-us/library/windows/desktop/ms724834%28v=vs.85%29.aspx
  # typedef struct _OSVERSIONINFO {
  #   DWORD dwOSVersionInfoSize;
  #   DWORD dwMajorVersion;
  #   DWORD dwMinorVersion;
  #   DWORD dwBuildNumber;
  #   DWORD dwPlatformId;
  #   TCHAR szCSDVersion[128];
  # } OSVERSIONINFO;
  class OSVERSIONINFO < FFI::Struct
    layout(
      :dwOSVersionInfoSize, :dword,
      :dwMajorVersion, :dword,
      :dwMinorVersion, :dword,
      :dwBuildNumber, :dword,
      :dwPlatformId, :dword,
      :szCSDVersion, [:wchar, 128]
    )
  end

  # https://msdn.microsoft.com/en-us/library/windows/desktop/ms724451(v=vs.85).aspx
  # BOOL WINAPI GetVersionEx(
  #   _Inout_  LPOSVERSIONINFO lpVersionInfo
  # );
  ffi_lib :kernel32
  attach_function_private :GetVersionExW,
    [:pointer], :win32_bool
end<|MERGE_RESOLUTION|>--- conflicted
+++ resolved
@@ -312,9 +312,6 @@
   ffi_lib :kernel32
   attach_function_private :GetCurrentProcess, [], :handle
 
-<<<<<<< HEAD
-  # https://msdn.microsoft.com/en-us/library/windows/desktop/aa379295(v=vs.85).aspx
-=======
   # https://msdn.microsoft.com/en-us/library/windows/desktop/ms683187(v=vs.85).aspx
   # LPTCH GetEnvironmentStrings(void);
   ffi_lib :kernel32
@@ -337,8 +334,7 @@
   attach_function_private :SetEnvironmentVariableW,
     [:lpcwstr, :lpcwstr], :win32_bool
 
-  # http://msdn.microsoft.com/en-us/library/windows/desktop/aa379295(v=vs.85).aspx
->>>>>>> 2dbe8d25
+  # https://msdn.microsoft.com/en-us/library/windows/desktop/aa379295(v=vs.85).aspx
   # BOOL WINAPI OpenProcessToken(
   #   _In_   HANDLE ProcessHandle,
   #   _In_   DWORD DesiredAccess,
