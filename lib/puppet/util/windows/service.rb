--- conflicted
+++ resolved
@@ -17,312 +17,6 @@
 
     include Puppet::FFI::Windows::Functions
     extend Puppet::FFI::Windows::Functions
-
-<<<<<<< HEAD
-    # integer value of the floor for timeouts when waiting for service pending states.
-    # puppet will wait the length of dwWaitHint if it is longer than this value, but
-    # no shorter
-    DEFAULT_TIMEOUT = 30
-=======
-    # Service error codes
-    # https://docs.microsoft.com/en-us/windows/desktop/debug/system-error-codes--1000-1299-
-    ERROR_SERVICE_DOES_NOT_EXIST = 0x00000424
-
-    # Service control codes
-    # https://docs.microsoft.com/en-us/windows/desktop/api/Winsvc/nf-winsvc-controlserviceexw
-    SERVICE_CONTROL_STOP                  = 0x00000001
-    SERVICE_CONTROL_PAUSE                 = 0x00000002
-    SERVICE_CONTROL_CONTINUE              = 0x00000003
-    SERVICE_CONTROL_INTERROGATE           = 0x00000004
-    SERVICE_CONTROL_SHUTDOWN              = 0x00000005
-    SERVICE_CONTROL_PARAMCHANGE           = 0x00000006
-    SERVICE_CONTROL_NETBINDADD            = 0x00000007
-    SERVICE_CONTROL_NETBINDREMOVE         = 0x00000008
-    SERVICE_CONTROL_NETBINDENABLE         = 0x00000009
-    SERVICE_CONTROL_NETBINDDISABLE        = 0x0000000A
-    SERVICE_CONTROL_DEVICEEVENT           = 0x0000000B
-    SERVICE_CONTROL_HARDWAREPROFILECHANGE = 0x0000000C
-    SERVICE_CONTROL_POWEREVENT            = 0x0000000D
-    SERVICE_CONTROL_SESSIONCHANGE         = 0x0000000E
-    SERVICE_CONTROL_PRESHUTDOWN           = 0x0000000F
-    SERVICE_CONTROL_TIMECHANGE            = 0x00000010
-    SERVICE_CONTROL_TRIGGEREVENT          = 0x00000020
-    SERVICE_CONTROL_SIGNALS               = {
-      SERVICE_CONTROL_STOP                  => :SERVICE_CONTROL_STOP,
-      SERVICE_CONTROL_PAUSE                 => :SERVICE_CONTROL_PAUSE,
-      SERVICE_CONTROL_CONTINUE              => :SERVICE_CONTROL_CONTINUE,
-      SERVICE_CONTROL_INTERROGATE           => :SERVICE_CONTROL_INTERROGATE,
-      SERVICE_CONTROL_SHUTDOWN              => :SERVICE_CONTROL_SHUTDOWN,
-      SERVICE_CONTROL_PARAMCHANGE           => :SERVICE_CONTROL_PARAMCHANGE,
-      SERVICE_CONTROL_NETBINDADD            => :SERVICE_CONTROL_NETBINDADD,
-      SERVICE_CONTROL_NETBINDREMOVE         => :SERVICE_CONTROL_NETBINDREMOVE,
-      SERVICE_CONTROL_NETBINDENABLE         => :SERVICE_CONTROL_NETBINDENABLE,
-      SERVICE_CONTROL_NETBINDDISABLE        => :SERVICE_CONTROL_NETBINDDISABLE,
-      SERVICE_CONTROL_DEVICEEVENT           => :SERVICE_CONTROL_DEVICEEVENT,
-      SERVICE_CONTROL_HARDWAREPROFILECHANGE => :SERVICE_CONTROL_HARDWAREPROFILECHANGE,
-      SERVICE_CONTROL_POWEREVENT            => :SERVICE_CONTROL_POWEREVENT,
-      SERVICE_CONTROL_SESSIONCHANGE         => :SERVICE_CONTROL_SESSIONCHANGE,
-      SERVICE_CONTROL_PRESHUTDOWN           => :SERVICE_CONTROL_PRESHUTDOWN,
-      SERVICE_CONTROL_TIMECHANGE            => :SERVICE_CONTROL_TIMECHANGE,
-      SERVICE_CONTROL_TRIGGEREVENT          => :SERVICE_CONTROL_TRIGGEREVENT
-    }
-
-
-    # Service start type codes
-    # https://docs.microsoft.com/en-us/windows/desktop/api/Winsvc/nf-winsvc-changeserviceconfigw
-    SERVICE_AUTO_START = 0x00000002
-    SERVICE_BOOT_START = 0x00000000
-    SERVICE_DEMAND_START = 0x00000003
-    SERVICE_DISABLED = 0x00000004
-    SERVICE_SYSTEM_START = 0x00000001
-    SERVICE_START_TYPES = {
-      SERVICE_AUTO_START => :SERVICE_AUTO_START,
-      SERVICE_BOOT_START => :SERVICE_BOOT_START,
-      SERVICE_DEMAND_START => :SERVICE_DEMAND_START,
-      SERVICE_DISABLED => :SERVICE_DISABLED,
-      SERVICE_SYSTEM_START => :SERVICE_SYSTEM_START,
-    }
-
-    # Service type codes
-    # https://docs.microsoft.com/en-us/windows/desktop/api/Winsvc/nf-winsvc-changeserviceconfigw
-    SERVICE_FILE_SYSTEM_DRIVER  = 0x00000002
-    SERVICE_KERNEL_DRIVER       = 0x00000001
-    SERVICE_WIN32_OWN_PROCESS   = 0x00000010
-    SERVICE_WIN32_SHARE_PROCESS = 0x00000020
-    SERVICE_USER_OWN_PROCESS    = 0x00000050
-    SERVICE_USER_SHARE_PROCESS  = 0x00000060
-    # Available only if service is also SERVICE_WIN32_OWN_PROCESS or SERVICE_WIN32_SHARE_PROCESS
-    SERVICE_INTERACTIVE_PROCESS = 0x00000100
-    ALL_SERVICE_TYPES =
-      SERVICE_FILE_SYSTEM_DRIVER |
-      SERVICE_KERNEL_DRIVER |
-      SERVICE_WIN32_OWN_PROCESS |
-      SERVICE_WIN32_SHARE_PROCESS
-
-    # Current state codes
-    # https://docs.microsoft.com/en-us/windows/desktop/api/winsvc/ns-winsvc-_service_status_process
-    SERVICE_CONTINUE_PENDING = 0x00000005
-    SERVICE_PAUSE_PENDING    = 0x00000006
-    SERVICE_PAUSED           = 0x00000007
-    SERVICE_RUNNING          = 0x00000004
-    SERVICE_START_PENDING    = 0x00000002
-    SERVICE_STOP_PENDING     = 0x00000003
-    SERVICE_STOPPED          = 0x00000001
-    UNSAFE_PENDING_STATES    = [SERVICE_START_PENDING, SERVICE_STOP_PENDING]
-    FINAL_STATES             = {
-      SERVICE_CONTINUE_PENDING => SERVICE_RUNNING,
-      SERVICE_PAUSE_PENDING    => SERVICE_PAUSED,
-      SERVICE_START_PENDING    => SERVICE_RUNNING,
-      SERVICE_STOP_PENDING     => SERVICE_STOPPED
-    }
-    SERVICE_STATES           = {
-      SERVICE_CONTINUE_PENDING => :SERVICE_CONTINUE_PENDING,
-      SERVICE_PAUSE_PENDING => :SERVICE_PAUSE_PENDING,
-      SERVICE_PAUSED => :SERVICE_PAUSED,
-      SERVICE_RUNNING => :SERVICE_RUNNING,
-      SERVICE_START_PENDING => :SERVICE_START_PENDING,
-      SERVICE_STOP_PENDING => :SERVICE_STOP_PENDING,
-      SERVICE_STOPPED => :SERVICE_STOPPED,
-    }
-
-    # Service accepts control codes
-    # https://docs.microsoft.com/en-us/windows/desktop/api/winsvc/ns-winsvc-_service_status_process
-    SERVICE_ACCEPT_STOP                  = 0x00000001
-    SERVICE_ACCEPT_PAUSE_CONTINUE        = 0x00000002
-    SERVICE_ACCEPT_SHUTDOWN              = 0x00000004
-    SERVICE_ACCEPT_PARAMCHANGE           = 0x00000008
-    SERVICE_ACCEPT_NETBINDCHANGE         = 0x00000010
-    SERVICE_ACCEPT_HARDWAREPROFILECHANGE = 0x00000020
-    SERVICE_ACCEPT_POWEREVENT            = 0x00000040
-    SERVICE_ACCEPT_SESSIONCHANGE         = 0x00000080
-    SERVICE_ACCEPT_PRESHUTDOWN           = 0x00000100
-    SERVICE_ACCEPT_TIMECHANGE            = 0x00000200
-    SERVICE_ACCEPT_TRIGGEREVENT          = 0x00000400
-    SERVICE_ACCEPT_USER_LOGOFF           = 0x00000800
-
-    # Service manager access codes
-    # https://docs.microsoft.com/en-us/windows/desktop/Services/service-security-and-access-rights
-    SC_MANAGER_CREATE_SERVICE     = 0x00000002
-    SC_MANAGER_CONNECT            = 0x00000001
-    SC_MANAGER_ENUMERATE_SERVICE  = 0x00000004
-    SC_MANAGER_LOCK               = 0x00000008
-    SC_MANAGER_MODIFY_BOOT_CONFIG = 0x00000020
-    SC_MANAGER_QUERY_LOCK_STATUS  = 0x00000010
-    SC_MANAGER_ALL_ACCESS         =
-      FILE::STANDARD_RIGHTS_REQUIRED |
-      SC_MANAGER_CREATE_SERVICE      |
-      SC_MANAGER_CONNECT             |
-      SC_MANAGER_ENUMERATE_SERVICE   |
-      SC_MANAGER_LOCK                |
-      SC_MANAGER_MODIFY_BOOT_CONFIG  |
-      SC_MANAGER_QUERY_LOCK_STATUS
-
-
-    # Service access codes
-    # https://docs.microsoft.com/en-us/windows/desktop/Services/service-security-and-access-rights
-    SERVICE_CHANGE_CONFIG        = 0x0002
-    SERVICE_ENUMERATE_DEPENDENTS = 0x0008
-    SERVICE_INTERROGATE          = 0x0080
-    SERVICE_PAUSE_CONTINUE       = 0x0040
-    SERVICE_QUERY_STATUS         = 0x0004
-    SERVICE_QUERY_CONFIG         = 0x0001
-    SERVICE_START                = 0x0010
-    SERVICE_STOP                 = 0x0020
-    SERVICE_USER_DEFINED_CONTROL = 0x0100
-    SERVICE_ALL_ACCESS           =
-      FILE::STANDARD_RIGHTS_REQUIRED |
-      SERVICE_CHANGE_CONFIG          |
-      SERVICE_ENUMERATE_DEPENDENTS   |
-      SERVICE_INTERROGATE            |
-      SERVICE_PAUSE_CONTINUE         |
-      SERVICE_QUERY_STATUS           |
-      SERVICE_QUERY_CONFIG           |
-      SERVICE_START                  |
-      SERVICE_STOP                   |
-      SERVICE_USER_DEFINED_CONTROL
-
-    # Service config codes
-    # From the windows 10 SDK:
-    # //
-    # // Value to indicate no change to an optional parameter
-    # //
-    # #define SERVICE_NO_CHANGE              0xffffffff
-    # https://docs.microsoft.com/en-us/windows/win32/api/winsvc/nf-winsvc-changeserviceconfig2w
-    SERVICE_CONFIG_DESCRIPTION              = 0x00000001
-    SERVICE_CONFIG_FAILURE_ACTIONS          = 0x00000002
-    SERVICE_CONFIG_DELAYED_AUTO_START_INFO  = 0x00000003
-    SERVICE_CONFIG_FAILURE_ACTIONS_FLAG     = 0x00000004
-    SERVICE_CONFIG_SERVICE_SID_INFO         = 0x00000005
-    SERVICE_CONFIG_REQUIRED_PRIVILEGES_INFO = 0x00000006
-    SERVICE_CONFIG_PRESHUTDOWN_INFO         = 0x00000007
-    SERVICE_CONFIG_TRIGGER_INFO             = 0x00000008
-    SERVICE_CONFIG_PREFERRED_NODE           = 0x00000009
-    SERVICE_CONFIG_LAUNCH_PROTECTED         = 0x0000000C
-    SERVICE_NO_CHANGE                       = 0xffffffff
-    SERVICE_CONFIG_TYPES = {
-      SERVICE_CONFIG_DESCRIPTION => :SERVICE_CONFIG_DESCRIPTION,
-      SERVICE_CONFIG_FAILURE_ACTIONS => :SERVICE_CONFIG_FAILURE_ACTIONS,
-      SERVICE_CONFIG_DELAYED_AUTO_START_INFO => :SERVICE_CONFIG_DELAYED_AUTO_START_INFO,
-      SERVICE_CONFIG_FAILURE_ACTIONS_FLAG => :SERVICE_CONFIG_FAILURE_ACTIONS_FLAG,
-      SERVICE_CONFIG_SERVICE_SID_INFO => :SERVICE_CONFIG_SERVICE_SID_INFO,
-      SERVICE_CONFIG_REQUIRED_PRIVILEGES_INFO => :SERVICE_CONFIG_REQUIRED_PRIVILEGES_INFO,
-      SERVICE_CONFIG_PRESHUTDOWN_INFO => :SERVICE_CONFIG_PRESHUTDOWN_INFO,
-      SERVICE_CONFIG_TRIGGER_INFO => :SERVICE_CONFIG_TRIGGER_INFO,
-      SERVICE_CONFIG_PREFERRED_NODE => :SERVICE_CONFIG_PREFERRED_NODE,
-      SERVICE_CONFIG_LAUNCH_PROTECTED => :SERVICE_CONFIG_LAUNCH_PROTECTED,
-    }
-
-    # Service enum codes
-    # https://docs.microsoft.com/en-us/windows/desktop/api/winsvc/nf-winsvc-enumservicesstatusexa
-    SERVICE_ACTIVE = 0x00000001
-    SERVICE_INACTIVE = 0x00000002
-    SERVICE_STATE_ALL =
-      SERVICE_ACTIVE |
-      SERVICE_INACTIVE
-
-    # https://docs.microsoft.com/en-us/windows/desktop/api/winsvc/ns-winsvc-_enum_service_status_processw
-    SERVICENAME_MAX = 256
-
-    # https://docs.microsoft.com/en-us/windows/desktop/api/winsvc/ns-winsvc-_service_status_process
-    # typedef struct _SERVICE_STATUS_PROCESS {
-    #   DWORD dwServiceType;
-    #   DWORD dwCurrentState;
-    #   DWORD dwControlsAccepted;
-    #   DWORD dwWin32ExitCode;
-    #   DWORD dwServiceSpecificExitCode;
-    #   DWORD dwCheckPoint;
-    #   DWORD dwWaitHint;
-    #   DWORD dwProcessId;
-    #   DWORD dwServiceFlags;
-    # } SERVICE_STATUS_PROCESS, *LPSERVICE_STATUS_PROCESS;
-    class SERVICE_STATUS_PROCESS < FFI::Struct
-      layout(
-        :dwServiceType, :dword,
-        :dwCurrentState, :dword,
-        :dwControlsAccepted, :dword,
-        :dwWin32ExitCode, :dword,
-        :dwServiceSpecificExitCode, :dword,
-        :dwCheckPoint, :dword,
-        :dwWaitHint, :dword,
-        :dwProcessId, :dword,
-        :dwServiceFlags, :dword
-      )
-    end
-
-    # https://docs.microsoft.com/en-us/windows/win32/api/winsvc/ns-winsvc-service_delayed_auto_start_info
-    # typedef struct _SERVICE_DELAYED_AUTO_START_INFO {
-    #   BOOL fDelayedAutostart;
-    # } SERVICE_DELAYED_AUTO_START_INFO, *LPSERVICE_DELAYED_AUTO_START_INFO;
-    class SERVICE_DELAYED_AUTO_START_INFO < FFI::Struct
-      layout(:fDelayedAutostart, :int)
-      alias aset []=
-      # Intercept the accessor so that we can handle either true/false or 1/0.
-      # Since there is only one member, there’s no need to check the key name.
-      def []=(key, value)
-        [0, false].include?(value) ? aset(key, 0) : aset(key, 1)
-      end
-    end
-
-    # https://docs.microsoft.com/en-us/windows/desktop/api/winsvc/ns-winsvc-_enum_service_status_processw
-    # typedef struct _ENUM_SERVICE_STATUS_PROCESSW {
-    #   LPWSTR                 lpServiceName;
-    #   LPWSTR                 lpDisplayName;
-    #   SERVICE_STATUS_PROCESS ServiceStatusProcess;
-    # } ENUM_SERVICE_STATUS_PROCESSW, *LPENUM_SERVICE_STATUS_PROCESSW;
-    class ENUM_SERVICE_STATUS_PROCESSW < FFI::Struct
-      layout(
-        :lpServiceName, :pointer,
-        :lpDisplayName, :pointer,
-        :ServiceStatusProcess, SERVICE_STATUS_PROCESS
-      )
-    end
-
-    # typedef struct _SERVICE_STATUS {
-    #   DWORD dwServiceType;
-    #   DWORD dwCurrentState;
-    #   DWORD dwControlsAccepted;
-    #   DWORD dwWin32ExitCode;
-    #   DWORD dwServiceSpecificExitCode;
-    #   DWORD dwCheckPoint;
-    #   DWORD dwWaitHint;
-    # } SERVICE_STATUS, *LPSERVICE_STATUS;
-    class SERVICE_STATUS < FFI::Struct
-      layout(
-        :dwServiceType, :dword,
-        :dwCurrentState, :dword,
-        :dwControlsAccepted, :dword,
-        :dwWin32ExitCode, :dword,
-        :dwServiceSpecificExitCode, :dword,
-        :dwCheckPoint, :dword,
-        :dwWaitHint, :dword,
-      )
-    end
-
-    # typedef struct _QUERY_SERVICE_CONFIGW {
-    #   DWORD  dwServiceType;
-    #   DWORD  dwStartType;
-    #   DWORD  dwErrorControl;
-    #   LPWSTR lpBinaryPathName;
-    #   LPWSTR lpLoadOrderGroup;
-    #   DWORD  dwTagId;
-    #   LPWSTR lpDependencies;
-    #   LPWSTR lpServiceStartName;
-    #   LPWSTR lpDisplayName;
-    # } QUERY_SERVICE_CONFIGW, *LPQUERY_SERVICE_CONFIGW;
-    class QUERY_SERVICE_CONFIGW < FFI::Struct
-      layout(
-        :dwServiceType, :dword,
-        :dwStartType, :dword,
-        :dwErrorControl, :dword,
-        :lpBinaryPathName, :pointer,
-        :lpLoadOrderGroup, :pointer,
-        :dwTagId, :dword,
-        :lpDependencies, :pointer,
-        :lpServiceStartName, :pointer,
-        :lpDisplayName, :pointer,
-      )
-    end
->>>>>>> 13464154
 
     # Returns true if the service exists, false otherwise.
     #
