--- conflicted
+++ resolved
@@ -51,8 +51,6 @@
   end
 end
 
-<<<<<<< HEAD
-
 class Object
   # ActiveSupport 2.3.x mixes in a dangerous method
   # that can cause rspec to fork bomb
@@ -60,22 +58,7 @@
   def daemonize
     raise NotImplementedError, "Kernel.daemonize is too dangerous, please don't try to use it."
   end
-end
 
-# Workaround for yaml_initialize, which isn't supported before Ruby
-# 1.8.3.
-if RUBY_VERSION == '1.8.1' || RUBY_VERSION == '1.8.2'
-  YAML.add_ruby_type( /^object/ ) { |tag, val|
-    type, obj_class = YAML.read_type_class( tag, Object )
-    r = YAML.object_maker( obj_class, val )
-    if r.respond_to? :yaml_initialize
-      r.instance_eval { instance_variables.each { |name| remove_instance_variable name } }
-      r.yaml_initialize(tag, val)
-    end
-    r
-  }
-=======
-class Object
   # The following code allows callers to make assertions that are only
   # checked when the environment variable PUPPET_ENABLE_ASSERTIONS is
   # set to a non-empty string.  For example:
@@ -92,5 +75,18 @@
     def assert_that(message = nil)
     end
   end
->>>>>>> e8145f91
+end
+
+# Workaround for yaml_initialize, which isn't supported before Ruby
+# 1.8.3.
+if RUBY_VERSION == '1.8.1' || RUBY_VERSION == '1.8.2'
+  YAML.add_ruby_type( /^object/ ) { |tag, val|
+    type, obj_class = YAML.read_type_class( tag, Object )
+    r = YAML.object_maker( obj_class, val )
+    if r.respond_to? :yaml_initialize
+      r.instance_eval { instance_variables.each { |name| remove_instance_variable name } }
+      r.yaml_initialize(tag, val)
+    end
+    r
+  }
 end