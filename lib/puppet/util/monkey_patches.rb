require_relative '../../puppet/util/platform'

module Puppet::Util::MonkeyPatches
end

begin
  Process.maxgroups = 1024
rescue NotImplementedError
  # Actually, I just want to ignore it, since various platforms - JRuby,
  # Windows, and so forth - don't support it, but only because it isn't a
  # meaningful or implementable concept there.
end

module RDoc
  def self.caller(skip=nil)
    in_gem_wrapper = false
    Kernel.caller.reject { |call|
      in_gem_wrapper ||= call =~ /#{Regexp.escape $0}:\d+:in `load'/
    }
  end
end

class Object
  # ActiveSupport 2.3.x mixes in a dangerous method
  # that can cause rspec to fork bomb
  # and other strange things like that.
  def daemonize
    raise NotImplementedError, "Kernel.daemonize is too dangerous, please don't try to use it."
  end
end

if RUBY_VERSION.to_f < 3.0
  # absolute/relative were optimized to avoid chop_basename in ruby 3
  # see https://github.com/ruby/ruby/commit/39312cf4d6c2ab3f07d688ad1a467c8f84b58db0
  require 'pathname'
  class Pathname
    if File.dirname('A:') == 'A:.' # DOSish drive letter
      ABSOLUTE_PATH = /\A(?:[A-Za-z]:|#{SEPARATOR_PAT})/o
    else
      ABSOLUTE_PATH = /\A#{SEPARATOR_PAT}/o
    end
    private_constant :ABSOLUTE_PATH

    def absolute?
      ABSOLUTE_PATH.match? @path
    end

    def relative?
      !absolute?
    end
  end
end

# (#19151) Reject all SSLv2 ciphers and handshakes
require_relative '../../puppet/ssl/openssl_loader'
unless Puppet::Util::Platform.jruby_fips?
  class OpenSSL::SSL::SSLContext
    if DEFAULT_PARAMS[:options]
      DEFAULT_PARAMS[:options] |= OpenSSL::SSL::OP_NO_SSLv2 | OpenSSL::SSL::OP_NO_SSLv3
    else
      DEFAULT_PARAMS[:options] = OpenSSL::SSL::OP_NO_SSLv2 | OpenSSL::SSL::OP_NO_SSLv3
    end
    if DEFAULT_PARAMS[:ciphers]
      DEFAULT_PARAMS[:ciphers] << ':!SSLv2'
    end

    alias __original_initialize initialize
    private :__original_initialize

    def initialize(*args)
      __original_initialize(*args)
      params = {
        :options => DEFAULT_PARAMS[:options],
        :ciphers => DEFAULT_PARAMS[:ciphers],
      }
      set_params(params)
    end
  end
end

if Puppet::Util::Platform.windows?
<<<<<<< HEAD
  require_relative '../../puppet/util/windows'

=======
>>>>>>> 74b152e6
  class OpenSSL::X509::Store
    @puppet_certs_loaded = false
    alias __original_set_default_paths set_default_paths
    def set_default_paths
      # This can be removed once openssl integrates with windows
      # cert store, see https://rt.openssl.org/Ticket/Display.html?id=2158
      unless @puppet_certs_loaded
        @puppet_certs_loaded = true

        Puppet::Util::Windows::RootCerts.instance.to_a.uniq { |cert| cert.to_der }.each do |x509|
          begin
            add_cert(x509)
          rescue OpenSSL::X509::StoreError
            warn "Failed to add #{x509.subject.to_utf8}"
          end
        end
      end

      __original_set_default_paths
    end
  end
end

unless Puppet::Util::Platform.jruby_fips?
  unless defined?(OpenSSL::X509::V_ERR_HOSTNAME_MISMATCH)
    module OpenSSL::X509
      OpenSSL::X509::V_ERR_HOSTNAME_MISMATCH = 0x3E
    end
  end

  # jruby-openssl doesn't support this
  unless OpenSSL::X509::Name.instance_methods.include?(:to_utf8)
    class OpenSSL::X509::Name
      def to_utf8
        # https://github.com/ruby/ruby/blob/v2_5_5/ext/openssl/ossl_x509name.c#L317
        str = to_s(OpenSSL::X509::Name::RFC2253)
        str.force_encoding(Encoding::UTF_8)
      end
    end
  end
end<|MERGE_RESOLUTION|>--- conflicted
+++ resolved
@@ -79,11 +79,6 @@
 end
 
 if Puppet::Util::Platform.windows?
-<<<<<<< HEAD
-  require_relative '../../puppet/util/windows'
-
-=======
->>>>>>> 74b152e6
   class OpenSSL::X509::Store
     @puppet_certs_loaded = false
     alias __original_set_default_paths set_default_paths
