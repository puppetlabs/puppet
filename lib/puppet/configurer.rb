# The client for interacting with the puppetmaster config server.
require 'timeout'
require 'puppet/util'
require 'securerandom'
#require 'puppet/parser/script_compiler'
require 'puppet/pops/evaluator/deferred_resolver'

class Puppet::Configurer
  require 'puppet/configurer/fact_handler'
  require 'puppet/configurer/plugin_handler'

  include Puppet::Configurer::FactHandler

  # For benchmarking
  include Puppet::Util

  attr_reader :environment

  # Provide more helpful strings to the logging that the Agent does
  def self.to_s
    _("Puppet configuration client")
  end

  def self.should_pluginsync?
    if Puppet[:use_cached_catalog]
      false
    else
      true
    end
  end

  def execute_postrun_command
    execute_from_setting(:postrun_command)
  end

  def execute_prerun_command
    execute_from_setting(:prerun_command)
  end

  # Initialize and load storage
  def init_storage
      Puppet::Util::Storage.load
  rescue => detail
    Puppet.log_exception(detail, _("Removing corrupt state file %{file}: %{detail}") % { file: Puppet[:statefile], detail: detail })
    begin
      Puppet::FileSystem.unlink(Puppet[:statefile])
      retry
    rescue => detail
      raise Puppet::Error.new(_("Cannot remove %{file}: %{detail}") % { file: Puppet[:statefile], detail: detail }, detail)
    end
  end

  def initialize(transaction_uuid = nil, job_id = nil)
    @running = false
    @splayed = false
    @running_failure = false
    @cached_catalog_status = 'not_used'
    @environment = Puppet[:environment]
    @transaction_uuid = transaction_uuid || SecureRandom.uuid
    @job_id = job_id
    @static_catalog = true
    @checksum_type = Puppet[:supported_checksum_types]
    @handler = Puppet::Configurer::PluginHandler.new()
  end

  # Get the remote catalog, yo.  Returns nil if no catalog can be found.
  def retrieve_catalog(facts, query_options)
    query_options ||= {}
    if Puppet[:use_cached_catalog] || @running_failure
      result = retrieve_catalog_from_cache(query_options)
    end

    if result
      if Puppet[:use_cached_catalog]
        @cached_catalog_status = 'explicitly_requested'
      elsif @running_failure
        @cached_catalog_status = 'on_failure'
      end

      Puppet.info _("Using cached catalog from environment '%{environment}'") % { environment: result.environment }
    else
      result = retrieve_new_catalog(facts, query_options)

      if !result
        if !Puppet[:usecacheonfailure]
          Puppet.warning _("Not using cache on failed catalog")
          return nil
        end

        result = retrieve_catalog_from_cache(query_options)

        if result
          # don't use use cached catalog if it doesn't match server specified environment
          if @node_environment && result.environment != @environment
            Puppet.err _("Not using cached catalog because its environment '%{catalog_env}' does not match '%{local_env}'") % { catalog_env: result.environment, local_env: @environment }
            return nil
          end

          @cached_catalog_status = 'on_failure'
          Puppet.info _("Using cached catalog from environment '%{catalog_env}'") % { catalog_env: result.environment }
        end
      end
    end

    result
  end

  # Convert a plain resource catalog into our full host catalog.
  def convert_catalog(result, duration, facts, options = {})
    catalog = nil

    catalog_conversion_time = thinmark do
      # Will mutate the result and replace all Deferred values with resolved values
      if facts
        Puppet::Pops::Evaluator::DeferredResolver.resolve_and_replace(facts, result)
      end

      catalog = result.to_ral
      catalog.finalize
      catalog.retrieval_duration = duration
      catalog.write_class_file
      catalog.write_resource_file
    end
    options[:report].add_times(:convert_catalog, catalog_conversion_time) if options[:report]

    catalog
  end

  def get_facts(options)
    if options[:pluginsync]
      plugin_sync_time = thinmark do
        remote_environment_for_plugins = Puppet::Node::Environment.remote(@environment)
        download_plugins(remote_environment_for_plugins)

        Puppet::GettextConfig.reset_text_domain('agent')
        Puppet::ModuleTranslations.load_from_vardir(Puppet[:vardir])
      end
      options[:report].add_times(:plugin_sync, plugin_sync_time) if options[:report]
    end

    facts_hash = {}
    facts = nil
    if Puppet::Resource::Catalog.indirection.terminus_class == :rest
      # This is a bit complicated.  We need the serialized and escaped facts,
      # and we need to know which format they're encoded in.  Thus, we
      # get a hash with both of these pieces of information.
      #
      # facts_for_uploading may set Puppet[:node_name_value] as a side effect
      facter_time = thinmark do
        facts = find_facts
        facts_hash = encode_facts(facts) # encode for uploading # was: facts_for_uploading
      end
      options[:report].add_times(:fact_generation, facter_time) if options[:report]
    end
    [facts_hash, facts]
  end

  def prepare_and_retrieve_catalog(cached_catalog, facts, options, query_options)
    # set report host name now that we have the fact
    options[:report].host = Puppet[:node_name_value]

    query_options[:transaction_uuid] = @transaction_uuid
    query_options[:job_id] = @job_id
    query_options[:static_catalog] = @static_catalog

    # Query params don't enforce ordered evaluation, so munge this list into a
    # dot-separated string.
    query_options[:checksum_type] = @checksum_type.join('.')

    # apply passes in ral catalog
    catalog = cached_catalog || options[:catalog]
    unless catalog
      # retrieve_catalog returns resource catalog
      catalog = retrieve_catalog(facts, query_options)
      Puppet.err _("Could not retrieve catalog; skipping run") unless catalog
    end
    catalog
  end

  def prepare_and_retrieve_catalog_from_cache(options = {})
    result = retrieve_catalog_from_cache({:transaction_uuid => @transaction_uuid, :static_catalog => @static_catalog})
    Puppet.info _("Using cached catalog from environment '%{catalog_env}'") % { catalog_env: result.environment } if result
    result
  end

  # Apply supplied catalog and return associated application report
  def apply_catalog(catalog, options)
    report = options[:report]
    report.configuration_version = catalog.version

    benchmark(:notice, _("Applied catalog in %{seconds} seconds")) do
      apply_catalog_time = thinmark do
        catalog.apply(options)
      end
      options[:report].add_times(:catalog_application, apply_catalog_time)
    end

    report
  end

  # The code that actually runs the catalog.
  # This just passes any options on to the catalog,
  # which accepts :tags and :ignoreschedules.
  def run(options = {})
    # We create the report pre-populated with default settings for
    # environment and transaction_uuid very early, this is to ensure
    # they are sent regardless of any catalog compilation failures or
    # exceptions.
    options[:report] ||= Puppet::Transaction::Report.new(nil, @environment, @transaction_uuid, @job_id, options[:start_time] || Time.now)
    report = options[:report]
    init_storage

    Puppet::Util::Log.newdestination(report)

    completed = nil
    begin
<<<<<<< HEAD
      # Skip failover logic if the server_list setting is empty
      do_failover = Puppet.settings[:server_list] && !Puppet.settings[:server_list].empty?

      # When we are passed a catalog, that means we're in apply
      # mode. We shouldn't try to do any failover in that case.
      if options[:catalog].nil? && do_failover
        server, port = find_functional_server
        begin
          if server.nil?
            raise Puppet::Error, _("Could not select a functional puppet server from server_list: '%{server_list}'") % { server_list: Puppet.settings.value(:server_list, Puppet[:environment].to_sym, true) }
          else
            report.server_used = "#{server}:#{port}"
          end
        rescue Puppet::Error => detail
          if Puppet[:usecacheonfailure]
            options[:pluginsync] = false
            @running_failure = true
            if server.nil?
              server = Puppet[:server_list].first[0]
              port = Puppet[:server_list].first[1] || Puppet[:serverport]
            end
            Puppet.log_exception(detail)
          else
            raise detail
=======
      Puppet.override(:http_pool => pool) do
        # Skip failover logic if the server_list setting is empty
        do_failover = Puppet.settings[:server_list] && !Puppet.settings[:server_list].empty?

        # When we are passed a catalog, that means we're in apply
        # mode. We shouldn't try to do any failover in that case.
        if options[:catalog].nil? && do_failover
          server, port = find_functional_server
          if server.nil?
            detail = _("Could not select a functional puppet server from server_list: '%{server_list}'") % { server_list: Puppet.settings.value(:server_list, Puppet[:environment].to_sym, true) }
            if Puppet[:usecacheonfailure]
              options[:pluginsync] = false
              @running_failure = true

              server = Puppet[:server_list].first[0]
              port = Puppet[:server_list].first[1] || Puppet[:serverport]

              Puppet.err(detail)
            else
              raise Puppet::Error, detail
            end
          else
            #TRANSLATORS 'server_list' is the name of a setting and should not be translated
            Puppet.debug _("Selected puppet server from the `server_list` setting: %{server}:%{port}") % { server: server, port: port }
            report.server_used = "#{server}:#{port}"
          end
          Puppet.override(server: server, serverport: port) do
            completed = run_internal(options)
>>>>>>> d94903a3
          end
        end
        Puppet.override(server: server, serverport: port) do
          completed = run_internal(options)
        end
      else
        completed = run_internal(options)
      end
    ensure
      # we may sleep for awhile, close connections now
      Puppet.runtime[:http].close
    end

    completed ? report.exit_status : nil
  end

  def run_internal(options)
    report = options[:report]

    if options[:start_time]
      startup_time = Time.now - options[:start_time]
      report.add_times(:startup_time, startup_time)
    end

    # If a cached catalog is explicitly requested, attempt to retrieve it. Skip the node request,
    # don't pluginsync and switch to the catalog's environment if we successfully retrieve it.
    if Puppet[:use_cached_catalog]
      Puppet::GettextConfig.reset_text_domain('agent')
      Puppet::ModuleTranslations.load_from_vardir(Puppet[:vardir])

      cached_catalog = prepare_and_retrieve_catalog_from_cache(options)
      if cached_catalog
        @cached_catalog_status = 'explicitly_requested'

        if @environment != cached_catalog.environment && !Puppet[:strict_environment_mode]
          Puppet.notice _("Local environment: '%{local_env}' doesn't match the environment of the cached catalog '%{catalog_env}', switching agent to '%{catalog_env}'.") % { local_env: @environment, catalog_env: cached_catalog.environment }
          @environment = cached_catalog.environment
        end

        report.environment = @environment
      else
        # Don't try to retrieve a catalog from the cache again after we've already
        # failed to do so the first time.
        Puppet[:use_cached_catalog] = false
        Puppet[:usecacheonfailure] = false
        options[:pluginsync] = Puppet::Configurer.should_pluginsync?
      end
    end

    begin
      unless Puppet[:node_name_fact].empty?
        query_options, facts = get_facts(options)
      end

      configured_environment = Puppet[:environment] if Puppet.settings.set_by_config?(:environment)

      # We only need to find out the environment to run in if we don't already have a catalog
      unless (cached_catalog || options[:catalog] || Puppet[:strict_environment_mode])
        begin
          node = nil
          node_retr_time = thinmark do
            node = Puppet::Node.indirection.find(Puppet[:node_name_value],
              :environment => Puppet::Node::Environment.remote(@environment),
              :configured_environment => configured_environment,
              :ignore_cache => true,
              :transaction_uuid => @transaction_uuid,
              :fail_on_404 => true)
          end
          options[:report].add_times(:node_retrieval, node_retr_time)

          if node
            # If we have deserialized a node from a rest call, we want to set
            # an environment instance as a simple 'remote' environment reference.
            if !node.has_environment_instance? && node.environment_name
              node.environment = Puppet::Node::Environment.remote(node.environment_name)
            end

            @node_environment = node.environment.to_s

            if node.environment.to_s != @environment
              Puppet.notice _("Local environment: '%{local_env}' doesn't match server specified node environment '%{node_env}', switching agent to '%{node_env}'.") % { local_env: @environment, node_env: node.environment }
              @environment = node.environment.to_s
              report.environment = @environment
              query_options = nil
              facts = nil

              new_env = Puppet::Node::Environment.remote(@environment)
              Puppet.push_context(
                {
                  current_environment: new_env,
                  loaders: Puppet::Pops::Loaders.new(new_env, true)
                },
                "Local node environment #{@environment} for configurer transaction"
              )
            else
              Puppet.info _("Using configured environment '%{env}'") % { env: @environment }
            end
          end
        rescue StandardError => detail
          Puppet.warning(_("Unable to fetch my node definition, but the agent run will continue:"))
          Puppet.warning(detail)
        end
      end

      # This is to maintain compatibility with anyone using this class
      # aside from agent, apply, device.
      unless Puppet.lookup(:loaders) { nil }
        new_env = Puppet::Node::Environment.remote(@environment)
        Puppet.push_context(
          {
            current_environment: new_env,
            loaders: Puppet::Pops::Loaders.new(new_env, true)
          },
          "Local node environment #{@environment} for configurer transaction"
        )
      end

      query_options, facts = get_facts(options) unless query_options
      query_options[:configured_environment] = configured_environment
      options[:convert_for_node] = node

      catalog = prepare_and_retrieve_catalog(cached_catalog, facts, options, query_options)
      unless catalog
        return nil
      end

      if Puppet[:strict_environment_mode] && catalog.environment != @environment
        Puppet.err _("Not using catalog because its environment '%{catalog_env}' does not match agent specified environment '%{local_env}' and strict_environment_mode is set") % { catalog_env: catalog.environment, local_env: @environment }
        return nil
      end

      # Here we set the local environment based on what we get from the
      # catalog. Since a change in environment means a change in facts, and
      # facts may be used to determine which catalog we get, we need to
      # rerun the process if the environment is changed.
      tries = 0
      while catalog.environment and not catalog.environment.empty? and catalog.environment != @environment
        if tries > 3
          raise Puppet::Error, _("Catalog environment didn't stabilize after %{tries} fetches, aborting run") % { tries: tries }
        end
        Puppet.notice _("Local environment: '%{local_env}' doesn't match server specified environment '%{catalog_env}', restarting agent run with environment '%{catalog_env}'") % { local_env: @environment, catalog_env: catalog.environment }
        @environment = catalog.environment
        report.environment = @environment

        query_options, facts = get_facts(options)
        query_options[:configured_environment] = configured_environment

        # if we get here, ignore the cached catalog
        catalog = prepare_and_retrieve_catalog(nil, facts, options, query_options)
        return nil unless catalog
        tries += 1
      end

      # now that environment has converged, convert resource catalog into ral catalog
      # unless we were given a RAL catalog
      if !cached_catalog && options[:catalog]
        ral_catalog = options[:catalog]
      else
        # REMIND @duration is the time spent loading the last catalog, and doesn't
        # account for things like we failed to download and fell back to the cache
        ral_catalog = convert_catalog(catalog, @duration, facts, options)

        # If not noop, commit the cached resource catalog (not ral catalog). Ideally
        # we'd just copy the downloaded response body, instead of serializing the
        # in-memory catalog, but that's hard due to the indirector.
        indirection = Puppet::Resource::Catalog.indirection
        if !Puppet[:noop] && indirection.cache?
          request = indirection.request(:save, nil, catalog, environment: Puppet::Node::Environment.remote(catalog.environment))
          Puppet.info("Caching catalog for #{request.key}")
          indirection.cache.save(request)
        end
      end

      execute_prerun_command or return nil

      options[:report].code_id = ral_catalog.code_id
      options[:report].catalog_uuid = ral_catalog.catalog_uuid
      options[:report].cached_catalog_status = @cached_catalog_status
      apply_catalog(ral_catalog, options)
      true
    rescue => detail
      Puppet.log_exception(detail, _("Failed to apply catalog: %{detail}") % { detail: detail })
      return nil
    ensure
      execute_postrun_command or return nil
    end
  ensure
    if Puppet[:resubmit_facts]
      # TODO: Should mark the report as "failed" if an error occurs and
      #       resubmit_facts returns false. There is currently no API for this.
      resubmit_facts_time = thinmark { resubmit_facts }

      report.add_times(:resubmit_facts, resubmit_facts_time)
    end

    report.cached_catalog_status ||= @cached_catalog_status
    report.add_times(:total, Time.now - report.time)
    report.finalize_report
    Puppet::Util::Log.close(report)
    send_report(report)
    Puppet.pop_context
  end
  private :run_internal

  def find_functional_server
    begin
      session = Puppet.lookup(:http_session)
      service = session.route_to(:puppet)
      return [service.url.host, service.url.port]
    rescue Puppet::HTTP::ResponseError => e
      Puppet.debug(_("Puppet server %{host}:%{port} is unavailable: %{code} %{reason}") %
                   { host: e.response.url.host, port: e.response.url.port, code: e.response.code, reason: e.response.reason })
    rescue => detail
      #TRANSLATORS 'server_list' is the name of a setting and should not be translated
      Puppet.debug _("Unable to connect to server from server_list setting: %{detail}") % {detail: detail}
    end
    [nil, nil]
  end
  private :find_functional_server

  def send_report(report)
    puts report.summary if Puppet[:summarize]
    save_last_run_summary(report)
    Puppet::Transaction::Report.indirection.save(report, nil, :environment => Puppet::Node::Environment.remote(@environment)) if Puppet[:report]
  rescue => detail
    Puppet.log_exception(detail, _("Could not send report: %{detail}") % { detail: detail })
  end

  def save_last_run_summary(report)
    mode = Puppet.settings.setting(:lastrunfile).mode
    Puppet::Util.replace_file(Puppet[:lastrunfile], mode) do |fh|
      fh.print YAML.dump(report.raw_summary)
    end
  rescue => detail
    Puppet.log_exception(detail, _("Could not save last run local report: %{detail}") % { detail: detail })
  end

  # Submit updated facts to the Puppet Server
  #
  # This method will clear all current fact values, load a fresh set of
  # fact data, and then submit it to the Puppet Server.
  #
  # @return [true] If fact submission succeeds.
  # @return [false] If an exception is raised during fact generation or
  #   submission.
  def resubmit_facts
    ::Facter.clear
    facts = find_facts

    client = Puppet.runtime[:http]
    session = client.create_session
    puppet = session.route_to(:puppet)

    Puppet.info(_("Uploading facts for %{node} to %{server}") % {
                  node: facts.name,
                  server: puppet.url.hostname})

    puppet.put_facts(facts.name, facts: facts, environment: Puppet.lookup(:current_environment).name.to_s)

    return true
  rescue => detail
    Puppet.log_exception(detail, _("Failed to submit facts: %{detail}") %
                                 { detail: detail })

    return false
  end

  private

  def execute_from_setting(setting)
    return true if (command = Puppet[setting]) == ""

    begin
      Puppet::Util::Execution.execute([command])
      true
    rescue => detail
      Puppet.log_exception(detail, _("Could not run command from %{setting}: %{detail}") % { setting: setting, detail: detail })
      false
    end
  end

  def retrieve_catalog_from_cache(query_options)
    result = nil
    @duration = thinmark do
      result = Puppet::Resource::Catalog.indirection.find(
        Puppet[:node_name_value],
        query_options.merge(
          :ignore_terminus => true,
          :environment     => Puppet::Node::Environment.remote(@environment)
        )
      )
    end
    result
  rescue => detail
    Puppet.log_exception(detail, _("Could not retrieve catalog from cache: %{detail}") % { detail: detail })
    return nil
  end

  def retrieve_new_catalog(facts, query_options)
    result = nil
    @duration = thinmark do
      result = Puppet::Resource::Catalog.indirection.find(
        Puppet[:node_name_value],
        query_options.merge(
          :ignore_cache      => true,
          # don't update cache until after environment converges
          :ignore_cache_save => true,
          :environment       => Puppet::Node::Environment.remote(@environment),
          :fail_on_404       => true,
          :facts_for_catalog => facts
        )
      )
    end
    result
  rescue StandardError => detail
    Puppet.log_exception(detail, _("Could not retrieve catalog from remote server: %{detail}") % { detail: detail })
    return nil
  end

  def download_plugins(remote_environment_for_plugins)
    begin
      @handler.download_plugins(remote_environment_for_plugins)
    rescue Puppet::Error => detail
      if !Puppet[:ignore_plugin_errors] && Puppet[:usecacheonfailure]
        @running_failure = true
      else
        raise detail
      end
    end
  end
end<|MERGE_RESOLUTION|>--- conflicted
+++ resolved
@@ -214,7 +214,6 @@
 
     completed = nil
     begin
-<<<<<<< HEAD
       # Skip failover logic if the server_list setting is empty
       do_failover = Puppet.settings[:server_list] && !Puppet.settings[:server_list].empty?
 
@@ -222,54 +221,23 @@
       # mode. We shouldn't try to do any failover in that case.
       if options[:catalog].nil? && do_failover
         server, port = find_functional_server
-        begin
-          if server.nil?
-            raise Puppet::Error, _("Could not select a functional puppet server from server_list: '%{server_list}'") % { server_list: Puppet.settings.value(:server_list, Puppet[:environment].to_sym, true) }
-          else
-            report.server_used = "#{server}:#{port}"
-          end
-        rescue Puppet::Error => detail
+        if server.nil?
+          detail = _("Could not select a functional puppet server from server_list: '%{server_list}'") % { server_list: Puppet.settings.value(:server_list, Puppet[:environment].to_sym, true) }
           if Puppet[:usecacheonfailure]
             options[:pluginsync] = false
             @running_failure = true
-            if server.nil?
-              server = Puppet[:server_list].first[0]
-              port = Puppet[:server_list].first[1] || Puppet[:serverport]
-            end
-            Puppet.log_exception(detail)
+
+            server = Puppet[:server_list].first[0]
+            port = Puppet[:server_list].first[1] || Puppet[:serverport]
+
+            Puppet.err(detail)
           else
-            raise detail
-=======
-      Puppet.override(:http_pool => pool) do
-        # Skip failover logic if the server_list setting is empty
-        do_failover = Puppet.settings[:server_list] && !Puppet.settings[:server_list].empty?
-
-        # When we are passed a catalog, that means we're in apply
-        # mode. We shouldn't try to do any failover in that case.
-        if options[:catalog].nil? && do_failover
-          server, port = find_functional_server
-          if server.nil?
-            detail = _("Could not select a functional puppet server from server_list: '%{server_list}'") % { server_list: Puppet.settings.value(:server_list, Puppet[:environment].to_sym, true) }
-            if Puppet[:usecacheonfailure]
-              options[:pluginsync] = false
-              @running_failure = true
-
-              server = Puppet[:server_list].first[0]
-              port = Puppet[:server_list].first[1] || Puppet[:serverport]
-
-              Puppet.err(detail)
-            else
-              raise Puppet::Error, detail
-            end
-          else
-            #TRANSLATORS 'server_list' is the name of a setting and should not be translated
-            Puppet.debug _("Selected puppet server from the `server_list` setting: %{server}:%{port}") % { server: server, port: port }
-            report.server_used = "#{server}:#{port}"
+            raise Puppet::Error, detail
           end
-          Puppet.override(server: server, serverport: port) do
-            completed = run_internal(options)
->>>>>>> d94903a3
-          end
+        else
+          #TRANSLATORS 'server_list' is the name of a setting and should not be translated
+          Puppet.debug _("Selected puppet server from the `server_list` setting: %{server}:%{port}") % { server: server, port: port }
+          report.server_used = "#{server}:#{port}"
         end
         Puppet.override(server: server, serverport: port) do
           completed = run_internal(options)
