require 'puppet/resource'

# The primary difference between this class and its
# parent is that this class has rules on who can set
# parameters
class Puppet::Parser::Resource < Puppet::Resource
  require 'puppet/parser/resource/param'
  require 'puppet/util/tagging'
  require 'puppet/file_collection/lookup'
  require 'puppet/parser/yaml_trimmer'
  require 'puppet/resource/type_collection_helper'

  include Puppet::FileCollection::Lookup
  include Puppet::Resource::TypeCollectionHelper

  include Puppet::Util
  include Puppet::Util::MethodHelper
  include Puppet::Util::Errors
  include Puppet::Util::Logging
  include Puppet::Util::Tagging
  include Puppet::Parser::YamlTrimmer

  attr_accessor :source, :scope, :rails_id
  attr_accessor :virtual, :override, :translated, :catalog, :evaluated

  attr_reader :exported, :parameters

  # Determine whether the provided parameter name is a relationship parameter.
  def self.relationship_parameter?(name)
    @relationship_names ||= Puppet::Type.relationship_params.collect { |p| p.name }
    @relationship_names.include?(name)
  end

  # Set up some boolean test methods
  [:translated, :override, :evaluated].each do |method|
    newmeth = (method.to_s + "?").intern
    define_method(newmeth) do
      self.send(method)
    end
  end

  def [](param)
    param = symbolize(param)
    if param == :title
      return self.title
    end
    if @parameters.has_key?(param)
      @parameters[param].value
    else
      nil
    end
  end

  def []=(param, value)
    set_parameter(param, value)
  end

  def eachparam
    @parameters.each do |name, param|
      yield param
    end
  end

  def environment
    scope.environment
  end

  # Retrieve the associated definition and evaluate it.
  def evaluate
    if klass = resource_type and ! builtin_type?
      finish
      return klass.evaluate_code(self)
    elsif builtin?
      devfail "Cannot evaluate a builtin type (#{type})"
    else
      self.fail "Cannot find definition #{type}"
    end
  ensure
    @evaluated = true
  end

  # Mark this resource as both exported and virtual,
  # or remove the exported mark.
  def exported=(value)
    if value
      @virtual = true
      @exported = value
    else
      @exported = value
    end
  end

  # Do any finishing work on this object, called before evaluation or
  # before storage/translation.
  def finish
    return if finished?
    @finished = true
    add_defaults
    add_metaparams
    validate
  end

  # Has this resource already been finished?
  def finished?
    @finished
  end

  def initialize(*args)
    super

    raise ArgumentError, "Resources require a scope" unless scope
    @source ||= scope.source
  end

  # Is this resource modeling an isomorphic resource type?
  def isomorphic?
    if builtin_type?
      return resource_type.isomorphic?
    else
      return true
    end
  end

  # Merge an override resource in.  This will throw exceptions if
  # any overrides aren't allowed.
  def merge(resource)
    # Test the resource scope, to make sure the resource is even allowed
    # to override.
    unless self.source.object_id == resource.source.object_id || resource.source.child_of?(self.source)
      raise Puppet::ParseError.new("Only subclasses can override parameters", resource.line, resource.file)
    end
    # Some of these might fail, but they'll fail in the way we want.
    resource.parameters.each do |name, param|
      override_parameter(param)
    end
  end

  # Unless we're running >= 0.25, we're in compat mode.
  def metaparam_compatibility_mode?
    ! (catalog and ver = (catalog.client_version||'0.0.0').split(".") and (ver[0] > "0" or ver[1].to_i >= 25))
  end

  def name
    self[:name] || self.title
  end

  def namespaces
    scope.namespaces
  end

  # A temporary occasion, until I get paths in the scopes figured out.
  def path
    to_s
  end

  # Define a parameter in our resource.
  # if we ever receive a parameter named 'tag', set
  # the resource tags with its value.
  def set_parameter(param, value = nil)
    if ! value.nil?
      param = Puppet::Parser::Resource::Param.new(
        :name => param, :value => value, :source => self.source
      )
    elsif ! param.is_a?(Puppet::Parser::Resource::Param)
      raise ArgumentError, "Must pass a parameter or all necessary values"
    end

    tag(*param.value) if param.name == :tag

    # And store it in our parameter hash.
    @parameters[param.name] = param
  end

  def to_hash
    @parameters.inject({}) do |hash, ary|
      param = ary[1]
      # Skip "undef" values.
      hash[param.name] = param.value if param.value != :undef
      hash
    end
  end


  # Create a Puppet::Resource instance from this parser resource.
  # We plan, at some point, on not needing to do this conversion, but
  # it's sufficient for now.
  def to_resource
    result = Puppet::Resource.new(type, title)

    to_hash.each do |p, v|
      if v.is_a?(Puppet::Resource)
        v = Puppet::Resource.new(v.type, v.title)
      elsif v.is_a?(Array)
        # flatten resource references arrays
        v = v.flatten if v.flatten.find { |av| av.is_a?(Puppet::Resource) }
        v = v.collect do |av|
          av = Puppet::Resource.new(av.type, av.title) if av.is_a?(Puppet::Resource)
          av
        end
      end

      # If the value is an array with only one value, then
      # convert it to a single value.  This is largely so that
      # the database interaction doesn't have to worry about
      # whether it returns an array or a string.
      result[p] = if v.is_a?(Array) and v.length == 1
        v[0]
          else
            v
              end
    end

    result.file = self.file
    result.line = self.line
    result.exported = self.exported
    result.virtual = self.virtual
    result.tag(*self.tags)

    result
  end

  # Translate our object to a transportable object.
  def to_trans
    return nil if virtual?

    to_resource.to_trans
  end

  # Convert this resource to a RAL resource.  We hackishly go via the
  # transportable stuff.
  def to_ral
    to_resource.to_ral
  end

  private

  # Add default values from our definition.
  def add_defaults
    scope.lookupdefaults(self.type).each do |name, param|
      unless @parameters.include?(name)
        self.debug "Adding default for #{name}"

        @parameters[name] = param.dup
      end
    end
  end

  def add_backward_compatible_relationship_param(name)
    # Skip metaparams for which we get no value.
    return unless val = scope.lookupvar(name.to_s, false) and val != :undefined

    # The default case: just set the value
    set_parameter(name, val) and return unless @parameters[name]

    # For relationship params, though, join the values (a la #446).
    @parameters[name].value = [@parameters[name].value, val].flatten
  end

  # Add any metaparams defined in our scope. This actually adds any metaparams
  # from any parent scope, and there's currently no way to turn that off.
  def add_metaparams
    compat_mode = metaparam_compatibility_mode?

    Puppet::Type.eachmetaparam do |name|
      next unless self.class.relationship_parameter?(name)
      add_backward_compatible_relationship_param(name) if compat_mode
    end
  end

  # Accept a parameter from an override.
  def override_parameter(param)
    # This can happen if the override is defining a new parameter, rather
    # than replacing an existing one.
    (set_parameter(param) and return) unless current = @parameters[param.name]

    # The parameter is already set.  Fail if they're not allowed to override it.
    unless param.source.child_of?(current.source)
      puts caller if Puppet[:trace]
      msg = "Parameter '#{param.name}' is already set on #{self}"
      msg += " by #{current.source}" if current.source.to_s != ""
      if current.file or current.line
        fields = []
        fields << current.file if current.file
        fields << current.line.to_s if current.line
        msg += " at #{fields.join(":")}"
      end
      msg += "; cannot redefine"
      raise Puppet::ParseError.new(msg, param.line, param.file)
    end

    # If we've gotten this far, we're allowed to override.

    # Merge with previous value, if the parameter was generated with the +>
    # syntax.  It's important that we use a copy of the new param instance
    # here, not the old one, and not the original new one, so that the source
    # is registered correctly for later overrides but the values aren't
    # implcitly shared when multiple resources are overrriden at once (see
    # ticket #3556).
    if param.add
      param = param.dup
      param.value = [current.value, param.value].flatten
    end

<<<<<<< HEAD
    # Accept a parameter from an override.
    def override_parameter(param)
        # This can happen if the override is defining a new parameter, rather
        # than replacing an existing one.
        (set_parameter(param) and return) unless current = @params[param.name]

        # The parameter is already set.  Fail if they're not allowed to override it.
        unless param.source.child_of?(current.source)
            puts caller if Puppet[:trace]
            msg = "Parameter '%s' is already set on %s" % [param.name, self.to_s]
            if current.source.to_s != ""
                msg += " by %s" % current.source
            end
            if current.file or current.line
                fields = []
                fields << current.file if current.file
                fields << current.line.to_s if current.line
                msg += " at %s" % fields.join(":")
            end
            msg += "; cannot redefine"
            raise Puppet::ParseError.new(msg, param.line, param.file)
        end

        # If we've gotten this far, we're allowed to override.

        # Merge with previous value, if the parameter was generated with the +> 
        # syntax.  It's important that we use a copy of the new param instance 
        # here, not the old one, and not the original new one, so that the source 
        # is registered correctly for later overrides but the values aren't 
        # implcitly shared when multiple resources are overrriden at once (see
        # ticket #3556).
        if param.add
            param = param.dup 
            param.value = [current.value, param.value].flatten
        end
=======
    set_parameter(param)
  end
>>>>>>> 8747479d

  # Make sure the resource's parameters are all valid for the type.
  def validate
    @parameters.each do |name, param|
      validate_parameter(name)
    end
  rescue => detail
    fail Puppet::ParseError, detail.to_s
  end

  private

  def extract_parameters(params)
    params.each do |param|
      # Don't set the same parameter twice
      self.fail Puppet::ParseError, "Duplicate parameter '#{param.name}' for on #{self}" if @parameters[param.name]

      set_parameter(param)
    end
  end
end<|MERGE_RESOLUTION|>--- conflicted
+++ resolved
@@ -301,46 +301,8 @@
       param.value = [current.value, param.value].flatten
     end
 
-<<<<<<< HEAD
-    # Accept a parameter from an override.
-    def override_parameter(param)
-        # This can happen if the override is defining a new parameter, rather
-        # than replacing an existing one.
-        (set_parameter(param) and return) unless current = @params[param.name]
-
-        # The parameter is already set.  Fail if they're not allowed to override it.
-        unless param.source.child_of?(current.source)
-            puts caller if Puppet[:trace]
-            msg = "Parameter '%s' is already set on %s" % [param.name, self.to_s]
-            if current.source.to_s != ""
-                msg += " by %s" % current.source
-            end
-            if current.file or current.line
-                fields = []
-                fields << current.file if current.file
-                fields << current.line.to_s if current.line
-                msg += " at %s" % fields.join(":")
-            end
-            msg += "; cannot redefine"
-            raise Puppet::ParseError.new(msg, param.line, param.file)
-        end
-
-        # If we've gotten this far, we're allowed to override.
-
-        # Merge with previous value, if the parameter was generated with the +> 
-        # syntax.  It's important that we use a copy of the new param instance 
-        # here, not the old one, and not the original new one, so that the source 
-        # is registered correctly for later overrides but the values aren't 
-        # implcitly shared when multiple resources are overrriden at once (see
-        # ticket #3556).
-        if param.add
-            param = param.dup 
-            param.value = [current.value, param.value].flatten
-        end
-=======
     set_parameter(param)
   end
->>>>>>> 8747479d
 
   # Make sure the resource's parameters are all valid for the type.
   def validate
