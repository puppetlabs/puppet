--- conflicted
+++ resolved
@@ -112,18 +112,11 @@
     @catalog
   end
 
-<<<<<<< HEAD
   def evaluate_ruby_code
     Puppet::DSL::Parser.new(@main, get_ruby_code(@environment.name)).evaluate
   end
 
-  # LAK:FIXME There are no tests for this.
-  def delete_collection(coll)
-    @collections.delete(coll) if @collections.include?(coll)
-  end
-=======
   def_delegator :@collections, :delete, :delete_collection
->>>>>>> b7cbaa23
 
   # Return the node's environment.
   def environment
@@ -164,10 +157,6 @@
     end
     classes.each do |name|
       # If we can find the class, then make a resource that will evaluate it.
-<<<<<<< HEAD
-
-=======
->>>>>>> b7cbaa23
       if klass = scope.find_hostclass(name, :assume_fqname => fqname)
 
         # If parameters are passed, then attempt to create a duplicate resource
