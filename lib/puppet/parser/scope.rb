--- conflicted
+++ resolved
@@ -6,77 +6,7 @@
 require 'puppet/transportable'
 require 'strscan'
 
-<<<<<<< HEAD
-class Puppet::Parser::Scope
-    require 'puppet/parser/resource'
-
-    AST = Puppet::Parser::AST
-
-    Puppet::Util.logmethods(self)
-
-    include Enumerable
-    include Puppet::Util::Errors
-    attr_accessor :level, :parser, :source, :resource
-    attr_accessor :base, :keyword, :nodescope
-    attr_accessor :top, :translated, :compiler
-    attr_writer :parent
-
-    # thin wrapper around an ephemeral
-    # symbol table.
-    # when a symbol
-    class Ephemeral
-        def initialize(parent=nil)
-            @symbols = {}
-            @parent = parent
-        end
-
-        [:include?, :delete, :[]=].each do |m|
-            define_method(m) do |*args|
-                @symbols.send(m, *args)
-            end
-        end
-
-        def [](name)
-            unless @symbols.include?(name) or @parent.nil?
-                @parent[name]
-            else
-                @symbols[name]
-            end
-        end
-    end
-
-    # A demeterific shortcut to the catalog.
-    def catalog
-        compiler.catalog
-    end
-
-    # Proxy accessors
-    def host
-        @compiler.node.name
-    end
-
-    def interpreter
-        @compiler.interpreter
-    end
-
-    # Is the value true?  This allows us to control the definition of truth
-    # in one place.
-    def self.true?(value)
-        if value == false or value == "" or value == :undef
-            return false
-        else
-            return true
-        end
-    end
-
-    # Is the value a number?, return the correct object or nil if not a number
-    def self.number?(value)
-        unless value.is_a?(Fixnum) or value.is_a?(Bignum) or value.is_a?(Float) or value.is_a?(String)
-            return nil
-        end
-=======
 require 'puppet/resource/type_collection_helper'
->>>>>>> 8747479d
 
 class Puppet::Parser::Scope
   include Puppet::Resource::TypeCollectionHelper
@@ -201,46 +131,6 @@
     else
       @namespaces = [""]
     end
-<<<<<<< HEAD
-
-    # Initialize our new scope.  Defaults to having no parent.
-    def initialize(hash = {})
-        if hash.include?(:namespace)
-            if n = hash[:namespace]
-                @namespaces = [n]
-            end
-            hash.delete(:namespace)
-        else
-            @namespaces = [""]
-        end
-        hash.each { |name, val|
-            method = name.to_s + "="
-            if self.respond_to? method
-                self.send(method, val)
-            else
-                raise Puppet::DevError, "Invalid scope argument %s" % name
-            end
-        }
-
-        @tags = []
-
-        # The symbol table for this scope.  This is where we store variables.
-        @symtable = {}
-
-        # the ephemeral symbol tables
-        # those should not persist long, and are used for the moment only
-        # for $0..$xy capture variables of regexes
-        # this is actually implemented as a stack, with each ephemeral scope
-        # shadowing the previous one
-        @ephemeral = [ Ephemeral.new ]
-
-        # All of the defaults set for types.  It's a hash of hashes,
-        # with the first key being the type, then the second key being
-        # the parameter.
-        @defaults = Hash.new { |dhash,type|
-            dhash[type] = {}
-        }
-=======
     hash.each { |name, val|
       method = name.to_s + "="
       if self.respond_to? method
@@ -305,7 +195,6 @@
       parent.lookupdefaults(type).each { |var,value|
         values[var] = value
       }
->>>>>>> 8747479d
     end
 
     # then override them with any current values
@@ -339,33 +228,6 @@
       warning "Could not look up qualified variable '#{name}'; class #{klassname} has not been evaluated"
       return usestring ? "" : :undefined
     end
-<<<<<<< HEAD
-
-    private :lookup_qualified_var
-
-    # Look up a variable.  The simplest value search we do.  Default to returning
-    # an empty string for missing values, but support returning a constant.
-    def lookupvar(name, usestring = true)
-        table = ephemeral?(name) ? @ephemeral.last : @symtable
-        # If the variable is qualified, then find the specified scope and look the variable up there instead.
-        if name =~ /::/
-            return lookup_qualified_var(name, usestring)
-        end
-        # We can't use "if table[name]" here because the value might be false
-        if ephemeral_include?(name) or table.include?(name)
-            if usestring and table[name] == :undef
-                return ""
-            else
-                return table[name]
-            end
-        elsif self.parent
-            return parent.lookupvar(name, usestring)
-        elsif usestring
-            return ""
-        else
-            return :undefined
-        end
-=======
     kscope.lookupvar(shortname, usestring)
   end
 
@@ -378,7 +240,6 @@
     # If the variable is qualified, then find the specified scope and look the variable up there instead.
     if name =~ /::/
       return lookup_qualified_var(name, usestring)
->>>>>>> 8747479d
     end
     # We can't use "if table[name]" here because the value might be false
     if ephemeral_include?(name) or table.include?(name)
@@ -581,118 +442,18 @@
     end
   end
 
-<<<<<<< HEAD
-    # Set a variable in the current scope.  This will override settings
-    # in scopes above, but will not allow variables in the current scope
-    # to be reassigned.
-    def setvar(name,value, options = {})
-        table = options[:ephemeral] ? @ephemeral.last : @symtable
-        #Puppet.debug "Setting %s to '%s' at level %s mode append %s" %
-        #    [name.inspect,value,self.level, append]
-        if table.include?(name)
-            unless options[:append]
-                error = Puppet::ParseError.new("Cannot reassign variable %s" % name)
-            else
-                error = Puppet::ParseError.new("Cannot append, variable %s is defined in this scope" % name)
-            end
-            if options[:file]
-                error.file = options[:file]
-            end
-            if options[:line]
-                error.line = options[:line]
-            end
-            raise error
-        end
-
-        unless options[:append]
-            table[name] = value
-        else # append case
-            # lookup the value in the scope if it exists and insert the var
-            table[name] = lookupvar(name)
-            # concatenate if string, append if array, nothing for other types
-            if value.is_a?(Array)
-                table[name] += value
-            else
-                table[name] << value
-            end
-        end
-=======
   # check if name exists in one of the ephemeral scope.
   def ephemeral_include?(name)
     @ephemeral.reverse.each do |eph|
       return true if eph.include?(name)
->>>>>>> 8747479d
     end
     false
   end
 
-<<<<<<< HEAD
-    # Return an interpolated string.
-    def strinterp(string, file = nil, line = nil)
-        # Most strings won't have variables in them.
-        ss = StringScanner.new(string)
-        out = ""
-        while not ss.eos?
-            if ss.scan(/^\$\{((\w*::)*\w+|[0-9]+)\}|^\$([0-9])|^\$((\w*::)*\w+)/)
-                # If it matches the backslash, then just retun the dollar sign.
-                if ss.matched == '\\$'
-                    out << '$'
-                else # look the variable up
-                    # make sure $0-$9 are lookupable only if ephemeral
-                    var = ss[1] || ss[3] || ss[4]
-                    if var and var =~ /^[0-9]+$/ and not ephemeral_include?(var)
-                        next
-                    end
-                    out << lookupvar(var).to_s || ""
-                end
-            elsif ss.scan(/^\\(.)/)
-                # Puppet.debug("Got escape: pos:%d; m:%s" % [ss.pos, ss.matched])
-                case ss[1]
-                when 'n'
-                    out << "\n"
-                when 't'
-                    out << "\t"
-                when 's'
-                    out << " "
-                when '\\'
-                    out << '\\'
-                when '$'
-                    out << '$'
-                else
-                    str = "Unrecognised escape sequence '#{ss.matched}'"
-                    if file
-                        str += " in file %s" % file
-                    end
-                    if line
-                        str += " at line %s" % line
-                    end
-                    Puppet.warning str
-                    out << ss.matched
-                end
-            elsif ss.scan(/^\$/)
-                out << '$'
-            elsif ss.scan(/^\\\n/) # an escaped carriage return
-                next
-            else
-                tmp = ss.scan(/[^\\$]+/)
-                # Puppet.debug("Got other: pos:%d; m:%s" % [ss.pos, tmp])
-                unless tmp
-                    error = Puppet::ParseError.new("Could not parse string %s" %
-                        string.inspect)
-                    {:file= => file, :line= => line}.each do |m,v|
-                        error.send(m, v) if v
-                    end
-                    raise error
-                end
-                out << tmp
-            end
-        end
-=======
   # is name an ephemeral variable?
   def ephemeral?(name)
     name =~ /^\d+$/
   end
->>>>>>> 8747479d
 
   def ephemeral_level
     @ephemeral.size
@@ -705,72 +466,18 @@
   def ephemeral_from(match, file = nil, line = nil)
     raise(ArgumentError,"Invalid regex match data") unless match.is_a?(MatchData)
 
-<<<<<<< HEAD
-    # Undefine a variable; only used for testing.
-    def unsetvar(var)
-        table = ephemeral?(var) ? @ephemeral.last : @symtable
-        if table.include?(var)
-            table.delete(var)
-        end
-    end
-
-    # remove ephemeral scope up to level
-    def unset_ephemeral_var(level=:all)
-        if level == :all
-            @ephemeral = [ Ephemeral.new ]
-        else
-            (@ephemeral.size - level).times do 
-                @ephemeral.pop
-            end
-        end
-    end
-
-    # check if name exists in one of the ephemeral scope.
-    def ephemeral_include?(name)
-        @ephemeral.reverse.each do |eph|
-            return true if eph.include?(name)
-        end
-        false
-=======
     new_ephemeral
 
     setvar("0", match[0], :file => file, :line => line, :ephemeral => true)
     match.captures.each_with_index do |m,i|
       setvar("#{i+1}", m, :file => file, :line => line, :ephemeral => true)
->>>>>>> 8747479d
-    end
-  end
-
-<<<<<<< HEAD
-    # is name an ephemeral variable?
-    def ephemeral?(name)
-        name =~ /^\d+$/
-    end
-
-    def ephemeral_level
-        @ephemeral.size
-    end
-
-    def new_ephemeral
-        @ephemeral.push(Ephemeral.new(@ephemeral.last))
-    end
-
-    def ephemeral_from(match, file = nil, line = nil)
-        raise(ArgumentError,"Invalid regex match data") unless match.is_a?(MatchData)
-
-        new_ephemeral
-
-        setvar("0", match[0], :file => file, :line => line, :ephemeral => true)
-        match.captures.each_with_index do |m,i|
-            setvar("#{i+1}", m, :file => file, :line => line, :ephemeral => true)
-        end
-    end
-=======
+    end
+  end
+
   private
 
   def extend_with_functions_module
     extend Puppet::Parser::Functions.environment_module(Puppet::Node::Environment.root)
     extend Puppet::Parser::Functions.environment_module(compiler ? environment : nil)
   end
->>>>>>> 8747479d
 end