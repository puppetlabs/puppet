require 'puppet/util/checksums'

# Keep a copy of the file checksums, and notify when they change.  This
# property never actually modifies the system, it only notices when the system
# changes on its own.
Puppet::Type.type(:file).newproperty(:checksum) do
    include Puppet::Util::Checksums

    desc "How to check whether a file has changed.  This state is used internally
        for file copying, but it can also be used to monitor files somewhat
        like Tripwire without managing the file contents in any way.  You can
        specify that a file's checksum should be monitored and then subscribe to
        the file from another object and receive events to signify
<<<<<<< HEAD
        checksum changes, for instance.  
     
        There are a number of checksum types available including MD5 hashing (and
        an md5lite variation that only hashes the first 500 characters of the 
        file."
=======
        checksum changes, for instance.
        
        There are a number of checksum types available including MD5 hashing (and
        an md5lite variation that only hashes the first 500 characters of the 
        file.
   
        The default checksum parameter, if checksums are enabled, is md5."
>>>>>>> c62c1937

    @event = :file_changed

    @unmanaged = true

    @validtypes = %w{md5 md5lite timestamp mtime time}

    def self.validtype?(type)
        @validtypes.include?(type)
    end

    @validtypes.each do |ctype|
        newvalue(ctype) do
            handlesum()
        end
    end

    str = @validtypes.join("|")

    # This is here because Puppet sets this internally, using
    # {md5}......
    newvalue(/^\{#{str}\}/) do
        handlesum()
    end

    # If they pass us a sum type, behave normally, but if they pass
    # us a sum type + sum, stick the sum in the cache.
    munge do |value|
        if value =~ /^\{(\w+)\}(.+)$/
            type = symbolize($1)
            sum = $2
            cache(type, sum)
            return type
        else
            if FileTest.directory?(@resource[:path])
                return :time
            elsif @resource[:source] and value.to_s != "md5"
                 self.warning("Files with source set must use md5 as checksum. Forcing to md5 from %s for %s" % [ value, @resource[:path] ])
                return :md5
            else
                return symbolize(value)
            end
        end
    end

    # Store the checksum in the data cache, or retrieve it if only the
    # sum type is provided.
    def cache(type, sum = nil)
        return unless c = resource.catalog and c.host_config?
        unless type
            raise ArgumentError, "A type must be specified to cache a checksum"
        end
        type = symbolize(type)
        type = :mtime if type == :timestamp
        type = :ctime if type == :time

        unless state = @resource.cached(:checksums) 
            self.debug "Initializing checksum hash"
            state = {}
            @resource.cache(:checksums, state)
        end

        if sum
            unless sum =~ /\{\w+\}/
                sum = "{%s}%s" % [type, sum]
            end
            state[type] = sum
        else
            return state[type]
        end
    end

    # Because source and content and whomever else need to set the checksum
    # and do the updating, we provide a simple mechanism for doing so.
    def checksum=(value)
        munge(@should)
        self.updatesum(value)
    end

    def checktype
        self.should || :md5
    end

    # Checksums need to invert how changes are printed.
    def change_to_s(currentvalue, newvalue)
        begin
            if currentvalue == :absent
                return "defined '%s' as '%s'" %
                    [self.name, self.currentsum]
            elsif newvalue == :absent
                return "undefined %s from '%s'" %
                    [self.name, self.is_to_s(currentvalue)]
            else
                if defined? @cached and @cached
                    return "%s changed '%s' to '%s'" %
                        [self.name, @cached, self.is_to_s(currentvalue)]
                else
                    return "%s changed '%s' to '%s'" %
                        [self.name, self.currentsum, self.is_to_s(currentvalue)]
                end
            end
        rescue Puppet::Error, Puppet::DevError
            raise
        rescue => detail
            raise Puppet::DevError, "Could not convert change %s to string: %s" %
                [self.name, detail]
        end
    end

    def currentsum
        cache(checktype())
    end

    # Calculate the sum from disk.
    def getsum(checktype, file = nil)
        sum = ""

        checktype = :mtime if checktype == :timestamp
        checktype = :ctime if checktype == :time
        self.should = checktype = :md5 if @resource.property(:source)

        file ||= @resource[:path]

        return nil unless FileTest.exist?(file)

        if ! FileTest.file?(file)
            checktype = :mtime
        end
        method = checktype.to_s + "_file"

        self.fail("Invalid checksum type %s" % checktype) unless respond_to?(method)

        return "{%s}%s" % [checktype, send(method, file)]
    end

    # At this point, we don't actually modify the system, we modify
    # the stored state to reflect the current state, and then kick
    # off an event to mark any changes.
    def handlesum
        currentvalue = self.retrieve
        if currentvalue.nil?
            raise Puppet::Error, "Checksum state for %s is somehow nil" %
                @resource.title
        end

        if self.insync?(currentvalue)
            self.debug "Checksum is already in sync"
            return nil
        end
        # If we still can't retrieve a checksum, it means that
        # the file still doesn't exist
        if currentvalue == :absent
            # if they're copying, then we won't worry about the file
            # not existing yet
            return nil unless @resource.property(:source)
        end
        
        # If the sums are different, then return an event.
        if self.updatesum(currentvalue)
            return :file_changed
        else
            return nil
        end
    end

    def insync?(currentvalue)
        @should = [checktype()]
        if cache(checktype())
            return currentvalue == currentsum()
        else
            # If there's no cached sum, then we don't want to generate
            # an event.
            return true
        end
    end
    
    # Even though they can specify multiple checksums, the insync?
    # mechanism can really only test against one, so we'll just retrieve
    # the first specified sum type.
    def retrieve(usecache = false)
        # When the 'source' is retrieving, it passes "true" here so
        # that we aren't reading the file twice in quick succession, yo.
        currentvalue = currentsum()
        return currentvalue if usecache and currentvalue

        stat = nil
        return :absent unless stat = @resource.stat

        if stat.ftype == "link" and @resource[:links] != :follow
            self.debug "Not checksumming symlink"
            # @resource.delete(:checksum)
            return currentvalue
        end

        # Just use the first allowed check type
        currentvalue = getsum(checktype())

        # If there is no sum defined, then store the current value
        # into the cache, so that we're not marked as being
        # out of sync.  We don't want to generate an event the first
        # time we get a sum.
        self.updatesum(currentvalue) unless cache(checktype())
        
        # @resource.debug "checksum state is %s" % self.is
        return currentvalue
    end

    # Store the new sum to the state db.
    def updatesum(newvalue)
        return unless c = resource.catalog and c.host_config?
        result = false

        # if we're replacing, vs. updating
        if sum = cache(checktype())
            return false if newvalue == sum

            self.debug "Replacing %s checksum %s with %s" % [@resource.title, sum, newvalue]
            result = true
        else
            @resource.debug "Creating checksum %s" % newvalue
            result = false
        end

        # Cache the sum so the log message can be right if possible.
        @cached = sum
        cache(checktype(), newvalue)
        return result
    end
end<|MERGE_RESOLUTION|>--- conflicted
+++ resolved
@@ -11,13 +11,6 @@
         like Tripwire without managing the file contents in any way.  You can
         specify that a file's checksum should be monitored and then subscribe to
         the file from another object and receive events to signify
-<<<<<<< HEAD
-        checksum changes, for instance.  
-     
-        There are a number of checksum types available including MD5 hashing (and
-        an md5lite variation that only hashes the first 500 characters of the 
-        file."
-=======
         checksum changes, for instance.
         
         There are a number of checksum types available including MD5 hashing (and
@@ -25,7 +18,6 @@
         file.
    
         The default checksum parameter, if checksums are enabled, is md5."
->>>>>>> c62c1937
 
     @event = :file_changed
 
