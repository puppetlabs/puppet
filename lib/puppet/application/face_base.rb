--- conflicted
+++ resolved
@@ -69,12 +69,7 @@
 
     # REVISIT: These should be configurable versions, through a global
     # '--version' option, but we don't implement that yet... --daniel 2011-03-29
-<<<<<<< HEAD
-    @type = self.class.name.to_s.sub(/.+:/, '').downcase.to_sym
-
-=======
     @type = Puppet::Util::ConstantInflector.constant2file(self.class.name.to_s.sub(/.+:/, '')).to_sym
->>>>>>> 20410528
     @face = Puppet::Face[@type, :current]
 
     # Now, walk the command line and identify the action.  We skip over
