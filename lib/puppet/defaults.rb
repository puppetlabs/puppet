require_relative '../puppet/util/platform'

module Puppet

  def self.default_diffargs
    if (Puppet.runtime[:facter].value(:kernel) == "AIX" && Puppet.runtime[:facter].value(:kernelmajversion) == "5300")
      ""
    else
      "-u"
    end
  end

  def self.default_digest_algorithm
    'sha256'
  end

  def self.valid_digest_algorithms
    Puppet::Util::Platform.fips_enabled? ?
      %w[sha256 sha384 sha512 sha224] :
      %w[sha256 sha384 sha512 sha224 md5]
  end

  def self.default_file_checksum_types
    Puppet::Util::Platform.fips_enabled? ?
      %w[sha256 sha384 sha512 sha224] :
      %w[sha256 sha384 sha512 sha224 md5]
  end

  def self.valid_file_checksum_types
    Puppet::Util::Platform.fips_enabled? ?
      %w[sha256 sha256lite sha384 sha512 sha224 sha1 sha1lite mtime ctime] :
      %w[sha256 sha256lite sha384 sha512 sha224 sha1 sha1lite md5 md5lite mtime ctime]
  end

  def self.default_cadir
    return "" if Puppet::Util::Platform.windows?
    old_ca_dir = "#{Puppet[:ssldir]}/ca"
    new_ca_dir = "/etc/puppetlabs/puppetserver/ca"

    if File.exist?(old_ca_dir)
      if File.symlink?(old_ca_dir)
        File.readlink(old_ca_dir)
      else
        old_ca_dir
      end
    else
      new_ca_dir
    end
  end

  def self.default_basemodulepath
    if Puppet::Util::Platform.windows?
      path = ['$codedir/modules']
      installdir = ENV["FACTER_env_windows_installdir"]
      if installdir
        path << "#{installdir}/puppet/modules"
      end
      path.join(File::PATH_SEPARATOR)
    else
      '$codedir/modules:/opt/puppetlabs/puppet/modules'
    end
  end

  def self.default_vendormoduledir
    if Puppet::Util::Platform.windows?
      installdir = ENV["FACTER_env_windows_installdir"]
      if installdir
        "#{installdir}\\puppet\\vendor_modules"
      else
        nil
      end
    else
      '/opt/puppetlabs/puppet/vendor_modules'
    end
  end

  ############################################################################################
  # NOTE: For information about the available values for the ":type" property of settings,
  #   see the docs for Settings.define_settings
  ############################################################################################

  AS_DURATION = %q{This setting can be a time interval in seconds (30 or 30s), minutes (30m), hours (6h), days (2d), or years (5y).}

  # @api public
  # @param args [Puppet::Settings] the settings object to define default settings for
  # @return void
  def self.initialize_default_settings!(settings)
    settings.define_settings(:main,
    :confdir  => {
        :default  => nil,
        :type     => :directory,
        :desc     => "The main Puppet configuration directory.  The default for this setting
          is calculated based on the user.  If the process is running as root or
          the user that Puppet is supposed to run as, it defaults to a system
          directory, but if it's running as any other user, it defaults to being
          in the user's home directory.",
    },
    :codedir  => {
        :default  => nil,
        :type     => :directory,
        :desc     => "The main Puppet code directory.  The default for this setting
          is calculated based on the user.  If the process is running as root or
          the user that Puppet is supposed to run as, it defaults to a system
          directory, but if it's running as any other user, it defaults to being
          in the user's home directory.",
    },
    :vardir   => {
        :default  => nil,
        :type     => :directory,
        :owner    => "service",
        :group    => "service",
        :desc     => "Where Puppet stores dynamic and growing data.  The default for this
          setting is calculated specially, like `confdir`_.",
    },

    ### NOTE: this setting is usually being set to a symbol value.  We don't officially have a
    ###     setting type for that yet, but we might want to consider creating one.
    :name     => {
        :default  => nil,
        :desc     => "The name of the application, if we are running as one.  The
          default is essentially $0 without the path or `.rb`.",
    }
  )

  settings.define_settings(:main,
    :logdir => {
        :default  => nil,
        :type     => :directory,
        :mode     => "0750",
        :owner    => "service",
        :group    => "service",
        :desc     => "The directory in which to store log files",
    },
    :log_level => {
      :default    => 'notice',
      :type       => :enum,
      :values     => ["debug","info","notice","warning","err","alert","emerg","crit"],
      :desc       => "Default logging level for messages from Puppet. Allowed values are:

        * debug
        * info
        * notice
        * warning
        * err
        * alert
        * emerg
        * crit
        ",
      :hook => proc {|value| Puppet::Util::Log.level = value },
      :call_hook => :on_initialize_and_write,
    },
    :disable_warnings => {
      :default => [],
      :type    => :array,
      :desc    => "A comma-separated list of warning types to suppress. If large numbers
        of warnings are making Puppet's logs too large or difficult to use, you
        can temporarily silence them with this setting.

        If you are preparing to upgrade Puppet to a new major version, you
        should re-enable all warnings for a while.

        Valid values for this setting are:

        * `deprecations` --- disables deprecation warnings.
        * `undefined_variables` --- disables warnings about non existing variables.
        * `undefined_resources` --- disables warnings about non existing resources.",
      :hook      => proc do |value|
        values = munge(value)
        valid   = %w[deprecations undefined_variables undefined_resources]
        invalid = values - (values & valid)
        if not invalid.empty?
          raise ArgumentError, _("Cannot disable unrecognized warning types '%{invalid}'.") % { invalid: invalid.join(',') } +
              ' ' + _("Valid values are '%{values}'.") % { values: valid.join(', ') }
        end
      end
    },
    :merge_dependency_warnings => {
      :default => false,
      :type    => :boolean,
      :desc    => "Whether to merge class-level dependency failure warnings.

        When a class has a failed dependency, every resource in the class
        generates a notice level message about the dependency failure,
        and a warning level message about skipping the resource.

        If true, all messages caused by a class dependency failure are merged
        into one message associated with the class.
        ",
    },
    :strict => {
      :default    => :warning,
      :type       => :symbolic_enum,
      :values     => [:off, :warning, :error],
      :desc       => "The strictness level of puppet. Allowed values are:

        * off     - do not perform extra validation, do not report
        * warning - perform extra validation, report as warning (default)
        * error   - perform extra validation, fail with error

        The strictness level is for both language semantics and runtime
        evaluation validation. In addition to controlling the behavior with
        this primary server switch some individual warnings may also be controlled
        by the disable_warnings setting.

        No new validations will be added to a micro (x.y.z) release,
        but may be added in minor releases (x.y.0). In major releases
        it expected that most (if not all) strictness validation become
        standard behavior.",
      :hook    => proc do |value|
        munge(value)
        value.to_sym
      end
    },
    :disable_i18n => {
      :default => true,
      :type    => :boolean,
      :desc    => "If true, turns off all translations of Puppet and module
        log messages, which affects error, warning, and info log messages,
        as well as any translations in the report and CLI.",
      :hook    => proc do |value|
        if value
          require_relative '../puppet/gettext/stubs'
          Puppet::GettextConfig.disable_gettext
        end
      end
    }
  )

  settings.define_settings(:main,
    :priority => {
      :default => nil,
      :type    => :priority,
      :desc    => "The scheduling priority of the process.  Valid values are 'high',
        'normal', 'low', or 'idle', which are mapped to platform-specific
        values.  The priority can also be specified as an integer value and
        will be passed as is, e.g. -5.  Puppet must be running as a privileged
        user in order to increase scheduling priority.",
    },
    :trace => {
        :default  => false,
        :type     => :boolean,
        :desc     => "Whether to print stack traces on some errors. Will print
          internal Ruby stack trace interleaved with Puppet function frames.",
        :hook     => proc do |value|
          # Enable or disable Facter's trace option too
          Puppet.runtime[:facter].trace(value)
        end
    },
    :puppet_trace => {
        :default  => false,
        :type     => :boolean,
        :desc     => "Whether to print the Puppet stack trace on some errors.
          This is a noop if `trace` is also set.",
    },
    :profile => {
        :default  => false,
        :type     => :boolean,
        :desc     => "Whether to enable experimental performance profiling",
    },
    :versioned_environment_dirs => {
      :default => false,
      :type => :boolean,
      :desc => "Whether or not to look for versioned environment directories,
      symlinked from `$environmentpath/<environment>`. This is an experimental
      feature and should be used with caution."
    },
    :static_catalogs => {
      :default    => true,
      :type       => :boolean,
      :desc       => "Whether to compile a [static catalog](https://puppet.com/docs/puppet/latest/static_catalogs.html#enabling-or-disabling-static-catalogs),
        which occurs only on Puppet Server when the `code-id-command` and
        `code-content-command` settings are configured in its `puppetserver.conf` file.",
    },
    :settings_catalog => {
      :default    => true,
      :type       => :boolean,
      :desc       => "Whether to compile and apply the settings catalog",
    },
    :strict_environment_mode => {
      :default    => false,
      :type       => :boolean,
      :desc       => "Whether the agent specified environment should be considered authoritative,
        causing the run to fail if the retrieved catalog does not match it.",
    },
    :autoflush => {
      :default => true,
      :type       => :boolean,
      :desc       => "Whether log files should always flush to disk.",
      :hook       => proc { |value| Log.autoflush = value }
    },
    :syslogfacility => {
        :default  => "daemon",
        :desc     => "What syslog facility to use when logging to syslog.
          Syslog has a fixed list of valid facilities, and you must
          choose one of those; you cannot just make one up."
    },
    :statedir => {
        :default  => "$vardir/state",
        :type     => :directory,
        :mode     => "01755",
        :desc     => "The directory where Puppet state is stored.  Generally,
          this directory can be removed without causing harm (although it
          might result in spurious service restarts)."
    },
    :rundir => {
      :default  => nil,
      :type     => :directory,
      :mode     => "0755",
      :owner    => "service",
      :group    => "service",
      :desc     => "Where Puppet PID files are kept."
    },
    :genconfig => {
        :default  => false,
        :type     => :boolean,
        :desc     => "When true, causes Puppet applications to print an example config file
          to stdout and exit. The example will include descriptions of each
          setting, and the current (or default) value of each setting,
          incorporating any settings overridden on the CLI (with the exception
          of `genconfig` itself). This setting only makes sense when specified
          on the command line as `--genconfig`.",
    },
    :genmanifest => {
        :default  => false,
        :type     => :boolean,
        :desc     => "Whether to just print a manifest to stdout and exit.  Only makes
          sense when specified on the command line as `--genmanifest`.  Takes into account arguments specified
          on the CLI.",
    },
    :configprint => {
        :default    => "",
        :deprecated => :completely,
        :desc       => "Prints the value of a specific configuration setting.  If the name of a
          setting is provided for this, then the value is printed and puppet
          exits.  Comma-separate multiple values.  For a list of all values,
          specify 'all'. This setting is deprecated, the 'puppet config' command replaces this functionality.",
    },
    :color => {
      :default => "ansi",
      :type    => :string,
      :desc    => "Whether to use colors when logging to the console.  Valid values are
        `ansi` (equivalent to `true`), `html`, and `false`, which produces no color."
    },
    :mkusers => {
        :default  => false,
        :type     => :boolean,
        :desc     => "Whether to create the necessary user and group that puppet agent will run as.",
    },
    :manage_internal_file_permissions => {
        :default  => ! Puppet::Util::Platform.windows?,
        :type     => :boolean,
        :desc     => "Whether Puppet should manage the owner, group, and mode of files it uses internally.
          **Note**: For Windows agents, the default is `false` for versions 4.10.13 and greater, versions 5.5.6 and greater, and versions 6.0 and greater.",
    },
    :onetime => {
        :default  => false,
        :type     => :boolean,
        :desc     => "Perform one configuration run and exit, rather than spawning a long-running
          daemon. This is useful for interactively running puppet agent, or
          running puppet agent from cron.",
        :short    => 'o',
    },
    :path => {
        :default          => "none",
        :desc             => "The shell search path.  Defaults to whatever is inherited
          from the parent process.

          This setting can only be set in the `[main]` section of puppet.conf; it cannot
          be set in `[server]`, `[agent]`, or an environment config section.",
        :call_hook => :on_define_and_write,
        :hook             => proc do |value|
          Puppet::Util.set_env('PATH', '') if Puppet::Util.get_env('PATH').nil?
          Puppet::Util.set_env('PATH', value) unless value == 'none'
          paths = Puppet::Util.get_env('PATH').split(File::PATH_SEPARATOR)
          Puppet::Util::Platform.default_paths.each do |path|
            Puppet::Util.set_env('PATH', Puppet::Util.get_env('PATH') + File::PATH_SEPARATOR + path) unless paths.include?(path)
          end
          value
        end
    },
    :libdir => {
        :type           => :directory,
        :default        => "$vardir/lib",
        :desc           => "An extra search path for Puppet.  This is only useful
          for those files that Puppet will load on demand, and is only
          guaranteed to work for those cases.  In fact, the autoload
          mechanism is responsible for making sure this directory
          is in Ruby's search path\n"
    },
    :environment => {
        :default  => "production",
        :desc     => "The environment in which Puppet is running. For clients,
          such as `puppet agent`, this determines the environment itself, which
          Puppet uses to find modules and much more. For servers, such as `puppet server`,
          this provides the default environment for nodes that Puppet knows nothing about.

          When defining an environment in the `[agent]` section, this refers to the
          environment that the agent requests from the primary server. The environment doesn't
          have to exist on the local filesystem because the agent fetches it from the
          primary server. This definition is used when running `puppet agent`.

          When defined in the `[user]` section, the environment refers to the path that
          Puppet uses to search for code and modules related to its execution. This
          requires the environment to exist locally on the filesystem where puppet is
          being executed. Puppet subcommands, including `puppet module` and
          `puppet apply`, use this definition.

          Given that the context and effects vary depending on the
          [config section](https://puppet.com/docs/puppet/latest/config_file_main.html#config-sections)
          in which the `environment` setting is defined, do not set it globally.",
        :short    => "E"
    },
    :environmentpath => {
      :default => "$codedir/environments",
      :desc    => "A search path for directory environments, as a list of directories
        separated by the system path separator character. (The POSIX path separator
        is ':', and the Windows path separator is ';'.)

        This setting must have a value set to enable **directory environments.** The
        recommended value is `$codedir/environments`. For more details, see
        <https://puppet.com/docs/puppet/latest/environments_about.html>",
      :type    => :path,
    },
    :always_retry_plugins => {
        :type     => :boolean,
        :default  => true,
        :desc     => <<-'EOT'
        Affects how we cache attempts to load Puppet resource types and features.  If
        true, then calls to `Puppet.type.<type>?` `Puppet.feature.<feature>?`
        will always attempt to load the type or feature (which can be an
        expensive operation) unless it has already been loaded successfully.
        This makes it possible for a single agent run to, e.g., install a
        package that provides the underlying capabilities for a type or feature,
        and then later load that type or feature during the same run (even if
        the type or feature had been tested earlier and had not been available).

        If this setting is set to false, then types and features will only be
        checked once, and if they are not available, the negative result is
        cached and returned for all subsequent attempts to load the type or
        feature.  This behavior is almost always appropriate for the server,
        and can result in a significant performance improvement for types and
        features that are checked frequently.
      EOT
    },
    :diff_args => {
        :default  => lambda { default_diffargs },
        :desc     => "Which arguments to pass to the diff command when printing differences between
          files. The command to use can be chosen with the `diff` setting.",
    },
    :diff => {
      :default => (Puppet::Util::Platform.windows? ? "" : "diff"),
      :desc    => "Which diff command to use when printing differences between files. This setting
          has no default value on Windows, as standard `diff` is not available, but Puppet can use many
          third-party diff tools.",
    },
    :show_diff => {
        :type     => :boolean,
        :default  => false,
        :desc     => "Whether to log and report a contextual diff when files are being replaced.
          This causes partial file contents to pass through Puppet's normal
          logging and reporting system, so this setting should be used with
          caution if you are sending Puppet's reports to an insecure
          destination. This feature currently requires the `diff/lcs` Ruby
          library.",
    },
    :daemonize => {
        :type     => :boolean,
        :default  => (Puppet::Util::Platform.windows? ? false : true),
        :desc     => "Whether to send the process into the background.  This defaults
          to true on POSIX systems, and to false on Windows (where Puppet
          currently cannot daemonize).",
        :short    => "D",
        :hook     => proc do |value|
          if value and Puppet::Util::Platform.windows?
            raise "Cannot daemonize on Windows"
          end
      end
    },
    :maximum_uid => {
        :default  => 4294967290,
        :type     => :integer,
        :desc     => "The maximum allowed UID.  Some platforms use negative UIDs
          but then ship with tools that do not know how to handle signed ints,
          so the UIDs show up as huge numbers that can then not be fed back into
          the system.  This is a hackish way to fail in a slightly more useful
          way when that happens.",
    },
    :route_file => {
      :default    => "$confdir/routes.yaml",
      :desc       => "The YAML file containing indirector route configuration.",
    },
    :node_terminus => {
      :type       => :terminus,
      :default    => "plain",
      :desc       => <<-'EOT',
        Which node data plugin to use when compiling node catalogs.

        When Puppet compiles a catalog, it combines two primary sources of info: the main manifest,
        and a node data plugin (often called a "node terminus," for historical reasons). Node data
        plugins provide three things for a given node name:

        1. A list of classes to add to that node's catalog (and, optionally, values for their
           parameters).
        2. Which Puppet environment the node should use.
        3. A list of additional top-scope variables to set.

        The three main node data plugins are:

        * `plain` --- Returns no data, so that the main manifest controls all node configuration.
        * `exec` --- Uses an
          [external node classifier (ENC)](https://puppet.com/docs/puppet/latest/nodes_external.html),
          configured by the `external_nodes` setting. This lets you pull a list of Puppet classes
          from any external system, using a small glue script to perform the request and format the
          result as YAML.
        * `classifier` (formerly `console`) --- Specific to Puppet Enterprise. Uses the PE console
          for node data."
      EOT
    },
    :node_cache_terminus => {
      :type       => :terminus,
      :default    => nil,
      :desc       => "How to store cached nodes.
      Valid values are (none), 'json', 'msgpack', or 'yaml'.",
    },
    :data_binding_terminus => {
      :type    => :terminus,
      :default => "hiera",
      :desc    =>
        "This setting has been deprecated. Use of any value other than 'hiera' should instead be configured
         in a version 5 hiera.yaml. Until this setting is removed, it controls which data binding terminus
         to use for global automatic data binding (across all environments). By default this value is 'hiera'.
         A value of 'none' turns off the global binding.",
      :call_hook => :on_initialize_and_write,
      :hook => proc do |value|
        if Puppet[:strict] != :off
          s_val = value.to_s # because sometimes the value is a symbol
          unless s_val == 'hiera' || s_val == 'none' || value == '' || value.nil?
            #TRANSLATORS 'data_binding_terminus' is a setting and should not be translated
            message = _("Setting 'data_binding_terminus' is deprecated.")
            #TRANSLATORS 'hiera' should not be translated
            message += ' ' + _("Convert custom terminus to hiera 5 API.")
            Puppet.deprecation_warning(message)
          end
        end
      end
    },
    :hiera_config => {
      :default => lambda do
        config = nil
        codedir = settings[:codedir]
        if codedir.is_a?(String)
          config = File.expand_path(File.join(codedir, 'hiera.yaml'))
          config = nil unless Puppet::FileSystem.exist?(config)
        end
        config = File.expand_path(File.join(settings[:confdir], 'hiera.yaml')) if config.nil?
        config
      end,
      :desc    => "The hiera configuration file. Puppet only reads this file on startup, so you must restart the puppet server every time you edit it.",
      :type    => :file,
    },
    :binder_config => {
      :default => nil,
      :desc    => "The binder configuration file. Puppet reads this file on each request to configure the bindings system.
      If set to nil (the default), a $confdir/binder_config.yaml is optionally loaded. If it does not exists, a default configuration
      is used. If the setting :binding_config is specified, it must reference a valid and existing yaml file.",
      :type    => :file,
    },
    :catalog_terminus => {
      :type       => :terminus,
      :default    => "compiler",
      :desc       => "Where to get node catalogs.  This is useful to change if, for instance,
      you'd like to pre-compile catalogs and store them in memcached or some other easily-accessed store.",
    },
    :catalog_cache_terminus => {
      :type       => :terminus,
      :default    => nil,
      :desc       => "How to store cached catalogs. Valid values are 'json', 'msgpack' and 'yaml'. The agent application defaults to 'json'."
    },
    :facts_terminus => {
      :default => 'facter',
      :desc => "The node facts terminus.",
    },
    :trusted_external_command => {
      :default  => nil,
      :type     => :file_or_directory,
      :desc     => "The external trusted facts script or directory to use.
        This setting's value can be set to the path to an executable command that
        can produce external trusted facts or to a directory containing those
        executable commands. The command(s) must:

        * Take the name of a node as a command-line argument.
        * Return a JSON hash with the external trusted facts for this node.
        * For unknown or invalid nodes, exit with a non-zero exit code.

        If the setting points to an executable command, then the external trusted
        facts will be stored in the 'external' key of the trusted facts hash. Otherwise
        for each executable file in the directory, the external trusted facts will be
        stored in the `<basename>` key of the `trusted['external']` hash. For example,
        if the files foo.rb and bar.sh are in the directory, then `trusted['external']`
        will be the hash `{ 'foo' => <foo.rb output>, 'bar' => <bar.sh output> }`.",
    },
    :default_file_terminus => {
      :type       => :terminus,
      :default    => "rest",
      :desc       => "The default source for files if no server is given in a
      uri, e.g. puppet:///file. The default of `rest` causes the file to be
      retrieved using the `server` setting. When running `apply` the default
      is `file_server`, causing requests to be filled locally."
    },
    :http_proxy_host => {
      :default    => "none",
      :desc       => "The HTTP proxy host to use for outgoing connections. The proxy will be bypassed if
      the server's hostname matches the NO_PROXY environment variable or `no_proxy` setting. Note: You
      may need to use a FQDN for the server hostname when using a proxy. Environment variable
      http_proxy or HTTP_PROXY will override this value. ",
    },
    :http_proxy_port => {
      :default    => 3128,
      :type       => :port,
      :desc       => "The HTTP proxy port to use for outgoing connections",
    },
    :http_proxy_user => {
      :default    => "none",
      :desc       => "The user name for an authenticated HTTP proxy. Requires the `http_proxy_host` setting.",
    },
    :http_proxy_password =>{
      :default    => "none",
      :hook       => proc do |value|
        if value =~ /[@!# \/]/
          raise "Passwords set in the http_proxy_password setting must be valid as part of a URL, and any reserved characters must be URL-encoded. We received: #{value}"
        end
      end,
      :desc       => "The password for the user of an authenticated HTTP proxy.
        Requires the `http_proxy_user` setting.

        Note that passwords must be valid when used as part of a URL. If a password
        contains any characters with special meanings in URLs (as specified by RFC 3986
        section 2.2), they must be URL-encoded. (For example, `#` would become `%23`.)",
    },
    :no_proxy => {
      :default    => "localhost, 127.0.0.1",
      :desc       => "List of host or domain names that should not go through `http_proxy_host`. Environment variable no_proxy or NO_PROXY will override this value. Names can be specified as an FQDN `host.example.com`, wildcard `*.example.com`, dotted domain `.example.com`, or suffix `example.com`.",
    },
    :http_keepalive_timeout => {
      :default    => "4s",
      :type       => :duration,
      :desc       => "The maximum amount of time a persistent HTTP connection can remain idle in the connection pool, before it is closed.  This timeout should be shorter than the keepalive timeout used on the HTTP server, e.g. Apache KeepAliveTimeout directive.
      #{AS_DURATION}"
    },
    :http_debug => {
      :default    => false,
      :type       => :boolean,
      :desc       => "Whether to write HTTP request and responses to stderr. This should never be used in a production environment."
    },
    :http_connect_timeout => {
      :default => "2m",
      :type    => :duration,
      :desc    => "The maximum amount of time to wait when establishing an HTTP connection. The default
      value is 2 minutes.
      #{AS_DURATION}",
    },
    :http_read_timeout => {
      :default => "10m",
      :type    => :duration,
      :desc    => "The time to wait for data to be read from an HTTP connection. If nothing is
      read after the elapsed interval then the connection will be closed. The default value is 10 minutes.
      #{AS_DURATION}",
    },
    :http_user_agent => {
      :default => "Puppet/#{Puppet.version} Ruby/#{RUBY_VERSION}-p#{RUBY_PATCHLEVEL} (#{RUBY_PLATFORM})",
      :desc    => "The HTTP User-Agent string to send when making network requests."
    },
    :filetimeout => {
      :default    => "15s",
      :type       => :duration,
      :desc       => "The minimum time to wait between checking for updates in
      configuration files.  This timeout determines how quickly Puppet checks whether
      a file (such as manifests or puppet.conf) has changed on disk. The default will
      change in a future release to be 'unlimited', requiring a reload of the Puppet
      service to pick up changes to its internal configuration. Currently we do not
      accept a value of 'unlimited'. To reparse files within an environment in
      Puppet Server please use the environment_cache endpoint",
      :hook => proc do |val|
        unless [0, 15, '15s'].include?(val)
          Puppet.deprecation_warning(<<-WARNING)
Fine grained control of filetimeouts is deprecated. In future
releases this value will only determine if file content is cached.

Valid values are 0 (never cache) and 15 (15 second minimum wait time).
            WARNING
        end
      end
    },
    :environment_timeout => {
      :default    => "0",
      :type       => :ttl,
      :desc       => "How long the Puppet server should cache data it loads from an
      environment.

      A value of `0` will disable caching. This setting can also be set to
      `unlimited`, which will cache environments until the server is restarted
      or told to refresh the cache. All other values will result in Puppet
      server evicting environments that haven't been used within the last
      `environment_timeout` seconds.

      You should change this setting once your Puppet deployment is doing
      non-trivial work. We chose the default value of `0` because it lets new
      users update their code without any extra steps, but it lowers the
      performance of your Puppet server. We recommend either:

      * Setting this to `unlimited` and explicitly refreshing your Puppet server
        as part of your code deployment process.

      * Setting this to a number that will keep your most actively used
        environments cached, but allow testing environments to fall out of the
        cache and reduce memory usage. A value of 3 minutes (3m) is a reasonable
        value.

      Once you set `environment_timeout` to a non-zero value, you need to tell
      Puppet server to read new code from disk using the `environment-cache` API
      endpoint after you deploy new code. See the docs for the Puppet Server
      [administrative API](https://puppet.com/docs/puppetserver/latest/admin-api/v1/environment-cache.html).
      "
    },
    :environment_data_provider => {
      :desc       => "The name of a registered environment data provider used when obtaining environment
      specific data. The three built in and registered providers are 'none' (no data), 'function' (data
      obtained by calling the function 'environment::data()') and 'hiera' (data obtained using a data
      provider configured using a hiera.yaml file in root of the environment).
      Other environment data providers may be registered in modules on the module path. For such
      custom data providers see the respective module documentation. This setting is deprecated.",
      :hook => proc { |value|
        unless value.nil? || Puppet[:strict] == :off
          #TRANSLATORS 'environment_data_provider' is a setting and should not be translated
          Puppet.deprecation_warning(_("Setting 'environment_data_provider' is deprecated."))
        end
      }
    },
    :prerun_command => {
      :default    => "",
      :desc       => "A command to run before every agent run.  If this command returns a non-zero
      return code, the entire Puppet run will fail.",
    },
    :postrun_command => {
      :default    => "",
      :desc       => "A command to run after every agent run.  If this command returns a non-zero
      return code, the entire Puppet run will be considered to have failed, even though it might have
      performed work during the normal run.",
    },
    :freeze_main => {
        :default  => false,
        :type     => :boolean,
        :desc     => "Freezes the 'main' class, disallowing any code to be added to it.  This
          essentially means that you can't have any code outside of a node,
          class, or definition other than in the site manifest.",
    },
    :preview_outputdir => {
      :default => '$vardir/preview',
      :type     => :directory,
      :mode     => "0750",
      :owner    => "service",
      :group    => "service",
      :desc    => "The directory where catalog previews per node are generated."
    }
  )

  settings.define_settings(:module_tool,
    :module_repository  => {
      :default  => 'https://forgeapi.puppet.com',
      :desc     => "The module repository",
    },
    :module_working_dir => {
        :default  => (Puppet::Util::Platform.windows? ? Dir.tmpdir() : '$vardir/puppet-module'),
        :desc     => "The directory into which module tool data is stored",
    },
    :forge_authorization => {
        :default  => nil,
        :desc     => "The authorization key to connect to the Puppet Forge. Leave blank for unauthorized or license based connections",
    },
    :module_groups => {
        :default  => nil,
        :desc     => "Extra module groups to request from the Puppet Forge. This is an internal setting, and users should never change it.",
    }
  )

    settings.define_settings(
    :main,

    # We have to downcase the fqdn, because the current ssl stuff (as opposed to in master) doesn't have good facilities for
    # manipulating naming.
    :certname => {
      :default => lambda { Puppet::Settings.default_certname.downcase },
      :desc => "The name to use when handling certificates. When a node
        requests a certificate from the CA Puppet Server, it uses the value of the
        `certname` setting as its requested Subject CN.

        This is the name used when managing a node's permissions in
        Puppet Server's [auth.conf](https://puppet.com/docs/puppetserver/latest/config_file_auth.html).
        In most cases, it is also used as the node's name when matching
        [node definitions](https://puppet.com/docs/puppet/latest/lang_node_definitions.html)
        and requesting data from an ENC. (This can be changed with the `node_name_value`
        and `node_name_fact` settings, although you should only do so if you have
        a compelling reason.)

        A node's certname is available in Puppet manifests as `$trusted['certname']`. (See
        [Facts and Built-In Variables](https://puppet.com/docs/puppet/latest/lang_facts_and_builtin_vars.html)
        for more details.)

        * For best compatibility, you should limit the value of `certname` to
          only use lowercase letters, numbers, periods, underscores, and dashes. (That is,
          it should match `/\A[a-z0-9._-]+\Z/`.)
        * The special value `ca` is reserved, and can't be used as the certname
          for a normal node.

          **Note:** You must set the certname in the main section of the puppet.conf file. Setting it in a different section causes errors.

        Defaults to the node's fully qualified domain name.",
      :call_hook => :on_initialize_and_write,
      :hook => proc { |value|
        raise(ArgumentError, _("Certificate names must be lower case")) unless value == value.downcase
      }},
    :dns_alt_names => {
      :default => '',
      :desc    => <<EOT,
A comma-separated list of alternate DNS names for Puppet Server. These are extra
hostnames (in addition to its `certname`) that the server is allowed to use when
serving agents. Puppet checks this setting when automatically creating a
certificate for Puppet agent or Puppet Server. These can be either IP or DNS, and the type
should be specified and followed with a colon. Untyped inputs will default to DNS.

In order to handle agent requests at a given hostname (like
"puppet.example.com"), Puppet Server needs a certificate that proves it's
allowed to use that name; if a server shows a certificate that doesn't include
its hostname, Puppet agents will refuse to trust it. If you use a single
hostname for Puppet traffic but load-balance it to multiple Puppet Servers, each
of those servers needs to include the official hostname in its list of extra
names.

**Note:** The list of alternate names is locked in when the server's
certificate is signed. If you need to change the list later, you can't just
change this setting; you also need to regenerate the certificate. For more
information on that process, see the 
[cert regen docs](https://puppet.com/docs/puppet/latest/ssl_regenerate_certificates.html).

To see all the alternate names your servers are using, log into your CA server
and run `puppetserver ca list --all`, then check the output for `(alt names: ...)`.
Most agent nodes should NOT have alternate names; the only certs that should
have them are Puppet Server nodes that you want other agents to trust.
EOT
    },
    :csr_attributes => {
      :default => "$confdir/csr_attributes.yaml",
      :type => :file,
      :desc => <<EOT
An optional file containing custom attributes to add to certificate signing
requests (CSRs). You should ensure that this file does not exist on your CA
Puppet Server; if it does, unwanted certificate extensions may leak into
certificates created with the `puppetserver ca generate` command.

If present, this file must be a YAML hash containing a `custom_attributes` key
and/or an `extension_requests` key. The value of each key must be a hash, where
each key is a valid OID and each value is an object that can be cast to a string.

Custom attributes can be used by the CA when deciding whether to sign the
certificate, but are then discarded. Attribute OIDs can be any OID value except
the standard CSR attributes (i.e. attributes described in RFC 2985 section 5.4).
This is useful for embedding a pre-shared key for autosigning policy executables
(see the `autosign` setting), often by using the `1.2.840.113549.1.9.7`
("challenge password") OID.

Extension requests will be permanently embedded in the final certificate.
Extension OIDs must be in the "ppRegCertExt" (`1.3.6.1.4.1.34380.1.1`),
"ppPrivCertExt" (`1.3.6.1.4.1.34380.1.2`), or
"ppAuthCertExt" (`1.3.6.1.4.1.34380.1.3`) OID arcs. The ppRegCertExt arc is
reserved for four of the most common pieces of data to embed: `pp_uuid` (`.1`),
`pp_instance_id` (`.2`), `pp_image_name` (`.3`), and `pp_preshared_key` (`.4`)
--- in the YAML file, these can be referred to by their short descriptive names
instead of their full OID. The ppPrivCertExt arc is unregulated, and can be used
for site-specific extensions. The ppAuthCert arc is reserved for two pieces of
data to embed: `pp_authorization` (`.1`) and `pp_auth_role` (`.13`). As with
ppRegCertExt, in the YAML file, these can be referred to by their short
descriptive name instead of their full OID.
EOT
    },
    :certdir => {
      :default => "$ssldir/certs",
      :type   => :directory,
      :mode => "0755",
      :owner => "service",
      :group => "service",
      :desc => "The certificate directory."
    },
    :ssldir => {
      :default => "$confdir/ssl",
      :type   => :directory,
      :mode => "0771",
      :owner => "service",
      :group => "service",
      :desc => "Where SSL certificates are kept."
    },
    :ssl_lockfile => {
      :default => "$ssldir/ssl.lock",
      :type    => :string,
      :desc    => "A lock file to indicate that the ssl bootstrap process is currently in progress.",
    },
    :publickeydir => {
      :default => "$ssldir/public_keys",
      :type   => :directory,
      :mode => "0755",
      :owner => "service",
      :group => "service",
      :desc => "The public key directory."
    },
    :requestdir => {
      :default => "$ssldir/certificate_requests",
      :type => :directory,
      :mode => "0755",
      :owner => "service",
      :group => "service",
      :desc => "Where host certificate requests are stored."
    },
    :privatekeydir => {
      :default => "$ssldir/private_keys",
      :type   => :directory,
      :mode => "0750",
      :owner => "service",
      :group => "service",
      :desc => "The private key directory."
    },
    :privatedir => {
      :default => "$ssldir/private",
      :type   => :directory,
      :mode => "0750",
      :owner => "service",
      :group => "service",
      :desc => "Where the client stores private certificate information."
    },
    :passfile => {
      :default => "$privatedir/password",
      :type   => :file,
      :mode => "0640",
      :owner => "service",
      :group => "service",
      :desc => "Where puppet agent stores the password for its private key.
        Generally unused."
    },
    :hostcsr => {
      :default => "$requestdir/$certname.pem",
      :type   => :file,
      :mode => "0644",
      :owner => "service",
      :group => "service",
      :desc => "Where individual hosts store their certificate request (CSR)
         while waiting for the CA to issue their certificate."
    },
    :hostcert => {
      :default => "$certdir/$certname.pem",
      :type   => :file,
      :mode => "0644",
      :owner => "service",
      :group => "service",
      :desc => "Where individual hosts store and look for their certificates."
    },
    :hostprivkey => {
      :default => "$privatekeydir/$certname.pem",
      :type   => :file,
      :mode => "0640",
      :owner => "service",
      :group => "service",
      :desc => "Where individual hosts store and look for their private key."
    },
    :hostpubkey => {
      :default => "$publickeydir/$certname.pem",
      :type   => :file,
      :mode => "0644",
      :owner => "service",
      :group => "service",
      :desc => "Where individual hosts store and look for their public key."
    },
    :localcacert => {
      :default => "$certdir/ca.pem",
      :type   => :file,
      :mode => "0644",
      :owner => "service",
      :group => "service",
      :desc => "Where each client stores the CA certificate."
    },
    :ca_fingerprint => {
      :default => nil,
      :type   => :string,
      :desc => "The expected fingerprint of the CA certificate. If specified, the agent
        will compare the CA certificate fingerprint that it downloads against this value
        and reject the CA certificate if the values do not match. This only applies
        during the first download of the CA certificate."
    },
    :ssl_trust_store => {
      :default => nil,
      :type => :file,
      :desc => "A file containing CA certificates in PEM format that puppet should trust
        when making HTTPS requests. This **only** applies to https requests to non-puppet
        infrastructure, such as retrieving file metadata and content from https file sources,
        puppet module tool and the 'http' report processor. This setting is ignored when
        making requests to puppet:// URLs such as catalog and report requests.",
    },
    :hostcrl => {
      :default => "$ssldir/crl.pem",
      :type   => :file,
      :mode => "0644",
      :owner => "service",
      :group => "service",
      :desc => "Where the host's certificate revocation list can be found.
        This is distinct from the certificate authority's CRL."
    },
    :certificate_revocation => {
        :default  => 'chain',
        :type     => :certificate_revocation,
        :desc     => <<-'EOT'
          Whether certificate revocation checking should be enabled, and what level of
          checking should be performed.

          When certificate revocation is enabled, Puppet expects the contents of its CRL
          to be one or more PEM-encoded CRLs concatenated together. When using a cert
          bundle, CRLs for all CAs in the chain of trust must be included in the crl file.
          The chain should be ordered from least to most authoritative, with the first CRL
          listed being for the root of the chain and the last being for the leaf CA.

          When certificate_revocation is set to 'true' or 'chain', Puppet ensures
          that each CA in the chain of trust has not been revoked by its issuing CA.

          When certificate_revocation is set to 'leaf', Puppet verifies certs against
          the issuing CA's revocation list, but it does not verify the revocation status
          of the issuing CA or any CA above it within the chain of trust.

          When certificate_revocation is set to 'false', Puppet disables all
          certificate revocation checking and does not attempt to download the CRL.
        EOT
    },
    :ciphers => {
      :default => 'ECDHE-ECDSA-AES128-GCM-SHA256:ECDHE-RSA-AES128-GCM-SHA256:ECDHE-ECDSA-AES256-GCM-SHA384:ECDHE-RSA-AES256-GCM-SHA384:ECDHE-ECDSA-CHACHA20-POLY1305:ECDHE-RSA-CHACHA20-POLY1305:DHE-RSA-AES128-GCM-SHA256:DHE-RSA-AES256-GCM-SHA384:DHE-RSA-CHACHA20-POLY1305:ECDHE-ECDSA-AES128-SHA256:ECDHE-RSA-AES128-SHA256:ECDHE-ECDSA-AES128-SHA:ECDHE-RSA-AES128-SHA:ECDHE-ECDSA-AES256-SHA384:ECDHE-RSA-AES256-SHA384:ECDHE-ECDSA-AES256-SHA:ECDHE-RSA-AES256-SHA:DHE-RSA-AES128-SHA256:DHE-RSA-AES256-SHA256:AES128-GCM-SHA256:AES256-GCM-SHA384:AES128-SHA256:AES256-SHA256',
      :type => :string,
      :desc => "The list of ciphersuites for TLS connections initiated by puppet. The
                default value is chosen to support TLS 1.0 and up, but can be made
                more restrictive if needed. The ciphersuites must be specified in OpenSSL
                format, not IANA."
    },
    :key_type => {
      :default => 'rsa',
      :type    => :enum,
      :values  => %w[rsa ec],
      :desc    => "The type of private key. Valid values are `rsa` and `ec`. Default is `rsa`."
    },
    :named_curve => {
      :default => 'prime256v1',
      :type    => :string,
      :desc    => "The short name for the EC curve used to generate the EC private key. Valid
                   values must be one of the curves in `OpenSSL::PKey::EC.builtin_curves`.
                   Default is `prime256v1`."
    },
    :digest_algorithm => {
        :default  => lambda { default_digest_algorithm },
        :type     => :enum,
        :values   => valid_digest_algorithms,
        :desc     => "Which digest algorithm to use for file resources and the filebucket.
                      Valid values are #{valid_digest_algorithms.join(', ')}. Default is
                      #{default_digest_algorithm}.",
    },
    :supported_checksum_types => {
      :default => lambda { default_file_checksum_types },
      :type    => :array,
      :desc    => "Checksum types supported by this agent for use in file resources of a
                   static catalog. Values must be comma-separated. Valid types are
                   #{valid_file_checksum_types.join(', ')}. Default is
                   #{default_file_checksum_types.join(', ')}.",
      :hook    => proc do |value|
        values = munge(value)

        invalid = values - Puppet.valid_file_checksum_types
        if not invalid.empty?
          raise ArgumentError, _("Invalid value '%{value}' for parameter %{name}. Allowed values are '%{allowed_values}'") % {
            value: invalid.first, name: @name, allowed_values: Puppet.valid_file_checksum_types.join("', '")
          }
        end
      end
    },
    :logdest => {
      :type      => :string,
      :desc      => "Where to send log messages. Choose between 'syslog' (the POSIX syslog
      service), 'eventlog' (the Windows Event Log), 'console', or the path to a log
      file. Multiple destinations can be set using a comma separated list (eg: `/path/file1,console,/path/file2`)"
      # Sure would be nice to set the Puppet::Util::Log destination here in an :on_initialize_and_write hook,
      # unfortunately we have a large number of tests that rely on the logging not resetting itself when the
      # settings are initialized as they test what gets logged during settings initialization.
    }
  )

    settings.define_settings(
    :ca,
    :ca_name => {
      :default => "Puppet CA: $certname",
      :desc    => "The name to use the Certificate Authority certificate.",
    },
    :cadir => {
      :default => lambda { default_cadir },
      :type => :directory,
      :desc => "The root directory for the certificate authority.",
    },
    :cacert => {
      :default => "$cadir/ca_crt.pem",
      :type => :file,
      :desc => "The CA certificate.",
    },
    :cakey => {
      :default => "$cadir/ca_key.pem",
      :type => :file,
      :desc => "The CA private key.",
    },
    :capub => {
      :default => "$cadir/ca_pub.pem",
      :type => :file,
      :desc => "The CA public key.",
    },
    :cacrl => {
      :default => "$cadir/ca_crl.pem",
      :type => :file,
      :desc => "The certificate revocation list (CRL) for the CA.",
    },
    :csrdir => {
      :default => "$cadir/requests",
      :type => :directory,
      :desc => "Where the CA stores certificate requests.",
    },
    :signeddir => {
      :default => "$cadir/signed",
      :type => :directory,
      :desc => "Where the CA stores signed certificates.",
    },
    :serial => {
      :default => "$cadir/serial",
      :type => :file,
      :desc => "Where the serial number for certificates is stored.",
    },
    :autosign => {
      :default => "$confdir/autosign.conf",
      :type => :autosign,
      :desc => "Whether (and how) to autosign certificate requests. This setting
        is only relevant on a Puppet Server acting as a certificate authority (CA).

        Valid values are true (autosigns all certificate requests; not recommended),
        false (disables autosigning certificates), or the absolute path to a file.

        The file specified in this setting may be either a **configuration file**
        or a **custom policy executable.** Puppet will automatically determine
        what it is: If the Puppet user (see the `user` setting) can execute the
        file, it will be treated as a policy executable; otherwise, it will be
        treated as a config file.

        If a custom policy executable is configured, the CA Puppet Server will run it
        every time it receives a CSR. The executable will be passed the subject CN of the
        request _as a command line argument,_ and the contents of the CSR in PEM format
        _on stdin._ It should exit with a status of 0 if the cert should be autosigned
        and non-zero if the cert should not be autosigned.

        If a certificate request is not autosigned, it will persist for review. An admin
        user can use the `puppetserver ca sign` command to manually sign it, or can delete
        the request.

        For info on autosign configuration files, see
        [the guide to Puppet's config files](https://puppet.com/docs/puppet/latest/config_file_autosign.html).",
    },
    :allow_duplicate_certs => {
      :default    => false,
      :type       => :boolean,
      :desc       => "Whether to allow a new certificate request to overwrite an existing
        certificate request. If true, then the old certificate must be cleaned using
        `puppetserver ca clean`, and the new request signed using `puppetserver ca sign`."
    },
    :ca_ttl => {
      :default    => "5y",
      :type       => :duration,
      :desc       => "The default TTL for new certificates.
      #{AS_DURATION}",
    },
    :crl_refresh_interval => {
      :type       => :duration,
      :desc       => "How often the Puppet agent refreshes its local CRL. By
         default the CRL is only downloaded once, and never refreshed. If a
         duration is specified, then the agent will refresh its CRL whenever it
         next runs and the elapsed time since the CRL was last refreshed exceeds
         the duration.

         In general, the duration should be greater than the `runinterval`.
         Setting it to an equal or lesser value will cause the CRL to be
         refreshed on every run.

         If the agent downloads a new CRL, the agent will use it for subsequent
         network requests. If the refresh request fails or if the CRL is
         unchanged on the server, then the agent run will continue using the
         local CRL it already has.#{AS_DURATION}",
    },
    :keylength => {
      :default    => 4096,
      :type       => :integer,
      :desc       => "The bit length of keys.",
    },
    :cert_inventory => {
      :default => "$cadir/inventory.txt",
      :type => :file,
      :desc => "The inventory file. This is a text file to which the CA writes a
        complete listing of all certificates.",
    }
  )

  # Define the config default.

    settings.define_settings(:application,
      :config_file_name => {
          :type     => :string,
          :default  => Puppet::Settings.default_config_file_name,
          :desc     => "The name of the puppet config file.",
      },
      :config => {
          :type => :file,
          :default  => "$confdir/${config_file_name}",
          :desc     => "The configuration file for the current puppet application.",
      },
      :pidfile => {
          :type => :file,
          :default  => "$rundir/${run_mode}.pid",
          :desc     => "The file containing the PID of a running process.
            This file is intended to be used by service management frameworks
            and monitoring systems to determine if a puppet process is still in
            the process table.",
      },
      :sourceaddress => {
        :default    => nil,
        :desc       => "The address the agent should use to initiate requests.",
      },
  )

  settings.define_settings(:environment,
    :manifest => {
      :default    => nil,
      :type       => :file_or_directory,
      :desc       => "The entry-point manifest for the primary server. This can be one file
        or a directory of manifests to be evaluated in alphabetical order. Puppet manages
        this path as a directory if one exists or if the path ends with a / or \\.

        Setting a global value for `manifest` in puppet.conf is not allowed
        (but it can be overridden from the commandline). Please use
        directory environments instead. If you need to use something other than the
        environment's `manifests` directory as the main manifest, you can set
        `manifest` in environment.conf. For more info, see
        <https://puppet.com/docs/puppet/latest/environments_about.html>",
    },
    :modulepath => {
      :default => "",
      :type => :path,
      :desc => "The search path for modules, as a list of directories separated by the system
        path separator character. (The POSIX path separator is ':', and the
        Windows path separator is ';'.)

        Setting a global value for `modulepath` in puppet.conf is not allowed
        (but it can be overridden from the commandline). Please use
        directory environments instead. If you need to use something other than the
        default modulepath of `<ACTIVE ENVIRONMENT'S MODULES DIR>:$basemodulepath`,
        you can set `modulepath` in environment.conf. For more info, see
        <https://puppet.com/docs/puppet/latest/environments_about.html>",
    },
    :config_version => {
      :default    => "",
      :desc       => "How to determine the configuration version.  By default, it will be the
      time that the configuration is parsed, but you can provide a shell script to override how the
      version is determined.  The output of this script will be added to every log message in the
      reports, allowing you to correlate changes on your hosts to the source version on the server.

      Setting a global value for config_version in puppet.conf is not allowed
      (but it can be overridden from the commandline). Please set a
      per-environment value in environment.conf instead. For more info, see
      <https://puppet.com/docs/puppet/latest/environments_about.html>",
    }
  )

  settings.define_settings(:server,
    :user => {
      :default    => "puppet",
      :desc       => "The user Puppet Server will run as. Used to ensure
      the agent side processes (agent, apply, etc) create files and
      directories readable by Puppet Server when necessary.",
    },
    :group => {
      :default    => "puppet",
      :desc       => "The group Puppet Server will run as. Used to ensure
      the agent side processes (agent, apply, etc) create files and
      directories readable by Puppet Server when necessary.",
    },
    :default_manifest => {
      :default    => "./manifests",
      :type       => :string,
      :desc       => "The default main manifest for directory environments. Any environment that
        doesn't set the `manifest` setting in its `environment.conf` file will use
        this manifest.

        This setting's value can be an absolute or relative path. An absolute path
        will make all environments default to the same main manifest; a relative
        path will allow each environment to use its own manifest, and Puppet will
        resolve the path relative to each environment's main directory.

        In either case, the path can point to a single file or to a directory of
        manifests to be evaluated in alphabetical order.",
    },
    :disable_per_environment_manifest => {
      :default    => false,
      :type       => :boolean,
      :desc       => "Whether to disallow an environment-specific main manifest. When set
        to `true`, Puppet will use the manifest specified in the `default_manifest` setting
        for all environments. If an environment specifies a different main manifest in its
        `environment.conf` file, catalog requests for that environment will fail with an error.

        This setting requires `default_manifest` to be set to an absolute path.",
      :hook       => proc do |value|
        if value && !Pathname.new(Puppet[:default_manifest]).absolute?
          raise(Puppet::Settings::ValidationError,
                "The 'default_manifest' setting must be set to an absolute path when 'disable_per_environment_manifest' is true")
        end
      end,
    },
    :code => {
      :default    => "",
      :desc       => "Code to parse directly.  This is essentially only used
      by `puppet`, and should only be set if you're writing your own Puppet
      executable.",
    },
    :masterport => {
      :default    => 8140,
      :type       => :port,
      :desc       => "The default port puppet subcommands use to communicate
      with Puppet Server. (eg `puppet facts upload`, `puppet agent`). May be
      overridden by more specific settings (see `ca_port`, `report_port`).",
    },
    :serverport => {
      :type => :alias,
      :alias_for => :masterport
    },
    :bucketdir => {
      :default => "$vardir/bucket",
      :type => :directory,
      :mode => "0750",
      :owner => "service",
      :group => "service",
      :desc => "Where FileBucket files are stored."
    },
    :trusted_oid_mapping_file => {
      :default    => "$confdir/custom_trusted_oid_mapping.yaml",
      :type       => :file,
      :desc       => "File that provides mapping between custom SSL oids and user-friendly names"
    },
    :basemodulepath => {
      :default => lambda { default_basemodulepath },
      :type => :path,
      :desc => "The search path for **global** modules. Should be specified as a
        list of directories separated by the system path separator character. (The
        POSIX path separator is ':', and the Windows path separator is ';'.)

        These are the modules that will be used by _all_ environments. Note that
        the `modules` directory of the active environment will have priority over
        any global directories. For more info, see
        <https://puppet.com/docs/puppet/latest/environments_about.html>",
    },
    :vendormoduledir => {
      :default => lambda { default_vendormoduledir },
      :type => :string,
      :desc => "The directory containing **vendored** modules. These modules will
      be used by _all_ environments like those in the `basemodulepath`. The only
      difference is that modules in the `basemodulepath` are pluginsynced, while
      vendored modules are not",
    },
    :ssl_client_header => {
      :default    => "HTTP_X_CLIENT_DN",
      :desc       => "The header containing an authenticated client's SSL DN.
      This header must be set by the proxy to the authenticated client's SSL
      DN (e.g., `/CN=puppet.puppetlabs.com`).  Puppet will parse out the Common
      Name (CN) from the Distinguished Name (DN) and use the value of the CN
      field for authorization.

      Note that the name of the HTTP header gets munged by the web server
      common gateway interface: an `HTTP_` prefix is added, dashes are converted
      to underscores, and all letters are uppercased.  Thus, to use the
      `X-Client-DN` header, this setting should be `HTTP_X_CLIENT_DN`.",
    },
    :ssl_client_verify_header => {
      :default    => "HTTP_X_CLIENT_VERIFY",
      :desc       => "The header containing the status message of the client
      verification. This header must be set by the proxy to 'SUCCESS' if the
      client successfully authenticated, and anything else otherwise.

      Note that the name of the HTTP header gets munged by the web server
      common gateway interface: an `HTTP_` prefix is added, dashes are converted
      to underscores, and all letters are uppercased.  Thus, to use the
      `X-Client-Verify` header, this setting should be
      `HTTP_X_CLIENT_VERIFY`.",
    },
    # To make sure this directory is created before we try to use it on the server, we need
    # it to be in the server section (#1138).
    :yamldir => {
      :default => "$vardir/yaml",
      :type => :directory,
      :owner => "service",
      :group => "service",
      :mode => "0750",
      :desc => "The directory in which YAML data is stored, usually in a subdirectory."},
    :server_datadir => {
      :default => "$vardir/server_data",
      :type => :directory,
      :owner => "service",
      :group => "service",
      :mode => "0750",
      :desc => "The directory in which serialized data is stored, usually in a subdirectory."},
    :reports => {
      :default    => "store",
      :desc       => "The list of report handlers to use. When using multiple report handlers,
        their names should be comma-separated, with whitespace allowed. (For example,
        `reports = http, store`.)

        This setting is relevant to puppet server and puppet apply. The primary Puppet
        server will call these report handlers with the reports it receives from
        agent nodes, and puppet apply will call them with its own report. (In
        all cases, the node applying the catalog must have `report = true`.)

        See the report reference for information on the built-in report
        handlers; custom report handlers can also be loaded from modules.
        (Report handlers are loaded from the lib directory, at
        `puppet/reports/NAME.rb`.)

        To turn off reports entirely, set this to `none`",
    },
    :reportdir => {
      :default => "$vardir/reports",
      :type => :directory,
      :mode => "0750",
      :owner => "service",
      :group => "service",
      :desc => "The directory in which to store reports. Each node gets
        a separate subdirectory in this directory. This setting is only
        used when the `store` report processor is enabled (see the
        `reports` setting)."},
    :reporturl => {
      :default    => "http://localhost:3000/reports/upload",
      :desc       => "The URL that reports should be forwarded to. This setting
        is only used when the `http` report processor is enabled (see the
        `reports` setting).",
    },
    :fileserverconfig => {
      :default    => "$confdir/fileserver.conf",
      :type       => :file,
      :desc       => "Where the fileserver configuration is stored.",
    })

  settings.define_settings(:device,
    :devicedir =>  {
        :default  => "$vardir/devices",
        :type     => :directory,
        :mode     => "0750",
        :owner    => "service",
        :group    => "service",
        :desc     => "The root directory of devices' $vardir.",
    },
    :deviceconfig => {
        :default  => "$confdir/device.conf",
        :desc     => "Path to the device config file for puppet device.",
    }
  )

  settings.define_settings(:agent,
    :node_name_value => {
      :default => "$certname",
      :desc => "The explicit value used for the node name for all requests the agent
        makes to the primary server. WARNING: This setting is mutually exclusive with
        node_name_fact.  Changing this setting also requires changes to
        Puppet Server's default [auth.conf](https://puppet.com/docs/puppetserver/latest/config_file_auth.html)."
    },
    :node_name_fact => {
      :default => "",
      :desc => "The fact name used to determine the node name used for all requests the agent
        makes to the primary server. WARNING: This setting is mutually exclusive with
        node_name_value.  Changing this setting also requires changes to
        Puppet Server's default [auth.conf](https://puppet.com/docs/puppetserver/latest/config_file_auth.html).",
      :hook => proc do |value|
        if !value.empty? and Puppet[:node_name_value] != Puppet[:certname]
          raise "Cannot specify both the node_name_value and node_name_fact settings"
        end
      end
    },
    :statefile => {
      :default => "$statedir/state.yaml",
      :type => :file,
      :mode => "0640",
      :desc => "Where Puppet agent and Puppet Server store state associated
        with the running configuration.  In the case of Puppet Server,
        this file reflects the state discovered through interacting
        with clients."
    },
    :statettl => {
      :default => "32d",
      :type    => :ttl,
      :desc    => "How long the Puppet agent should cache when a resource was last checked or synced.
      #{AS_DURATION}
      A value of `0` or `unlimited` will disable cache pruning.

      This setting affects the usage of `schedule` resources, as the information
      about when a resource was last checked (and therefore when it needs to be
      checked again) is stored in the `statefile`. The `statettl` needs to be
      large enough to ensure that a resource will not trigger multiple times
      during a schedule due to its entry expiring from the cache."
    },
    :transactionstorefile => {
      :default => "$statedir/transactionstore.yaml",
      :type => :file,
      :mode => "0640",
      :desc => "Transactional storage file for persisting data between
        transactions for the purposes of infering information (such as
        corrective_change) on new data received."
    },
    :clientyamldir => {
      :default => "$vardir/client_yaml",
      :type => :directory,
      :mode => "0750",
      :desc => "The directory in which client-side YAML data is stored."
    },
    :client_datadir => {
      :default => "$vardir/client_data",
      :type => :directory,
      :mode => "0750",
      :desc => "The directory in which serialized data is stored on the client."
    },
    :write_catalog_summary => {
      :default => true,
      :type => :boolean,
      :desc => "Whether to write the `classfile` and `resourcefile` after applying
        the catalog. It is enabled by default, except when running `puppet apply`.",
    },
    :classfile => {
      :default => "$statedir/classes.txt",
      :type => :file,
      :owner => "root",
      :mode => "0640",
      :desc => "The file in which puppet agent stores a list of the classes
        associated with the retrieved configuration.  Can be loaded in
        the separate `puppet` executable using the `--loadclasses`
        option."},
    :resourcefile => {
      :default => "$statedir/resources.txt",
      :type => :file,
      :owner => "root",
      :mode => "0640",
      :desc => "The file in which puppet agent stores a list of the resources
        associated with the retrieved configuration."  },
    :puppetdlog => {
      :default => "$logdir/puppetd.log",
      :type => :file,
      :owner => "root",
      :mode => "0640",
      :desc => "The fallback log file. This is only used when the `--logdest` option
        is not specified AND Puppet is running on an operating system where both
        the POSIX syslog service and the Windows Event Log are unavailable. (Currently,
        no supported operating systems match that description.)

        Despite the name, both puppet agent and puppet server will use this file
        as the fallback logging destination.

        For control over logging destinations, see the `--logdest` command line
        option in the manual pages for puppet server, puppet agent, and puppet
        apply. You can see man pages by running `puppet <SUBCOMMAND> --help`,
        or read them online at https://puppet.com/docs/puppet/latest/man/."
    },
    :deviceconfdir => {
      :default  => "$confdir/devices",
      :type     => :directory,
      :mode     => "0750",
      :owner    => "service",
      :group    => "service",
      :desc     => "The root directory of devices' $confdir.",
    },
    :server => {
      :default => "puppet",
      :desc => "The primary Puppet server to which the Puppet agent should connect.",
    },
    :server_list => {
      :default => [],
      :type => :server_list,
      :desc => "The list of primary Puppet servers to which the Puppet agent should connect,
        in the order that they will be tried. Each value should be a fully qualified domain name, followed by an optional ':' and port number. If a port is omitted, Puppet uses masterport for that host.",
    },
    :use_srv_records => {
      :default    => false,
      :type       => :boolean,
      :desc       => "Whether the server will search for SRV records in DNS for the current domain.",
    },
    :srv_domain => {
      :default    => lambda { Puppet::Settings.domain_fact },
      :desc       => "The domain which will be queried to find the SRV records of servers to use.",
    },
    :http_extra_headers => {
      :default => [],
      :type => :http_extra_headers,
      :desc => "The list of extra headers that will be sent with http requests to the primary server.
      The header definition consists of a name and a value separated by a colon."
    },
    :ignoreschedules => {
      :default    => false,
      :type       => :boolean,
      :desc       => "Boolean; whether puppet agent should ignore schedules.  This is useful
      for initial puppet agent runs.",
    },
    :default_schedules => {
      :default    => true,
      :type       => :boolean,
      :desc       => "Boolean; whether to generate the default schedule resources. Setting this to
      false is useful for keeping external report processors clean of skipped schedule resources.",
    },
    :noop => {
      :default    => false,
      :type       => :boolean,
      :desc       => "Whether to apply catalogs in noop mode, which allows Puppet to
        partially simulate a normal run. This setting affects puppet agent and
        puppet apply.

        When running in noop mode, Puppet will check whether each resource is in sync,
        like it does when running normally. However, if a resource attribute is not in
        the desired state (as declared in the catalog), Puppet will take no
        action, and will instead report the changes it _would_ have made. These
        simulated changes will appear in the report sent to the primary Puppet server, or
        be shown on the console if running puppet agent or puppet apply in the
        foreground. The simulated changes will not send refresh events to any
        subscribing or notified resources, although Puppet will log that a refresh
        event _would_ have been sent.

        **Important note:**
        [The `noop` metaparameter](https://puppet.com/docs/puppet/latest/metaparameter.html#noop)
        allows you to apply individual resources in noop mode, and will override
        the global value of the `noop` setting. This means a resource with
        `noop => false` _will_ be changed if necessary, even when running puppet
        agent with `noop = true` or `--noop`. (Conversely, a resource with
        `noop => true` will only be simulated, even when noop mode is globally disabled.)",
    },
    :runinterval => {
      :default  => "30m",
      :type     => :duration,
      :desc     => "How often puppet agent applies the catalog.
          Note that a runinterval of 0 means \"run continuously\" rather than
          \"never run.\" #{AS_DURATION}",
    },
    :runtimeout => {
      :default  => "1h",
      :type     => :duration,
      :desc     => "The maximum amount of time an agent run is allowed to take.
          A Puppet agent run that exceeds this timeout will be aborted. A value
          of 0 disables the timeout. Defaults to 1 hour. #{AS_DURATION}",
    },
    :ca_server => {
      :default    => "$server",
      :desc       => "The server to use for certificate
      authority requests.  It's a separate server because it cannot
      and does not need to horizontally scale.",
    },
    :ca_port => {
      :default    => "$serverport",
      :type       => :port,
      :desc       => "The port to use for the certificate authority.",
    },
    :preferred_serialization_format => {
      :default    => "json",
      :desc       => "The preferred means of serializing
      ruby instances for passing over the wire.  This won't guarantee that all
      instances will be serialized using this method, since not all classes
      can be guaranteed to support this format, but it will be used for all
      classes that support it.",
    },
    :agent_catalog_run_lockfile => {
      :default    => "$statedir/agent_catalog_run.lock",
      :type       => :string, # (#2888) Ensure this file is not added to the settings catalog.
      :desc       => "A lock file to indicate that a puppet agent catalog run is currently in progress.
        The file contains the pid of the process that holds the lock on the catalog run.",
    },
    :agent_disabled_lockfile => {
        :default    => "$statedir/agent_disabled.lock",
        :type       => :string,
        :desc       => "A lock file to indicate that puppet agent runs have been administratively
          disabled.  File contains a JSON object with state information.",
    },
    :usecacheonfailure => {
      :default    => true,
      :type       => :boolean,
      :desc       => "Whether to use the cached configuration when the remote
        configuration will not compile.  This option is useful for testing
        new configurations, where you want to fix the broken configuration
        rather than reverting to a known-good one.",
    },
    :fact_name_length_soft_limit => {
      :default    => 2560,
      :type       => :integer,
      :desc       => "The soft limit for the length of a fact name.",
    },
    :fact_value_length_soft_limit => {
      :default    => 4096,
      :type       => :integer,
      :desc       => "The soft limit for the length of a fact value.",
    },
    :top_level_facts_soft_limit => {
      :default    => 512,
      :type       => :integer,
      :desc       => "The soft limit for the number of top level facts.",
    },
    :number_of_facts_soft_limit => {
      :default    => 2048,
      :type       => :integer,
      :desc       => "The soft limit for the total number of facts.",
    },
    :payload_soft_limit => {
      :default    => 16 * 1024 * 1024,
      :type       => :integer,
      :desc       => "The soft limit for the size of the payload.",
    },
    :use_cached_catalog => {
      :default    => false,
      :type       => :boolean,
      :desc       => "Whether to only use the cached catalog rather than compiling a new catalog
        on every run.  Puppet can be run with this enabled by default and then selectively
        disabled when a recompile is desired. Because a Puppet agent using cached catalogs
        does not contact the primary server for a new catalog, it also does not upload facts at
        the beginning of the Puppet run.",
    },
    :ignoremissingtypes => {
      :default    => false,
      :type       => :boolean,
      :desc       => "Skip searching for classes and definitions that were missing during a
        prior compilation. The list of missing objects is maintained per-environment and
        persists until the environment is cleared or the primary server is restarted.",
    },
    :splaylimit => {
      :default    => "$runinterval",
      :type       => :duration,
      :desc       => "The maximum time to delay before an agent's first run when
        `splay` is enabled. Defaults to the agent's `$runinterval`. The
        `splay` interval is random and recalculated each time the agent is started or
        restarted. #{AS_DURATION}",
    },
    :splay => {
      :default    => false,
      :type       => :boolean,
      :desc       => "Whether to sleep for a random amount of time, ranging from
        immediately up to its `$splaylimit`, before performing its first agent run
        after a service restart. After this period, the agent runs periodically
        on its `$runinterval`.

        For example, assume a default 30-minute `$runinterval`, `splay` set to its
        default of `false`, and an agent starting at :00 past the hour. The agent
        would check in every 30 minutes at :01 and :31 past the hour.

        With `splay` enabled, it waits any amount of time up to its `$splaylimit`
        before its first run. For example, it might randomly wait 8 minutes,
        then start its first run at :08 past the hour. With the `$runinterval`
        at its default 30 minutes, its next run will be at :38 past the hour.

        If you restart an agent's puppet service with `splay` enabled, it
        recalculates its splay period and delays its first agent run after
        restarting for this new period. If you simultaneously restart a group of
        puppet agents with `splay` enabled, their checkins to your primary servers
        can be distributed more evenly.",
    },
    :clientbucketdir => {
      :default  => "$vardir/clientbucket",
      :type     => :directory,
      :mode     => "0750",
      :desc     => "Where FileBucket files are stored locally."
    },
    :report_server => {
      :default  => "$server",
      :desc     => "The server to send transaction reports to.",
    },
    :report_port => {
      :default  => "$serverport",
      :type     => :port,
      :desc     => "The port to communicate with the report_server.",
    },
    :report => {
      :default  => true,
      :type     => :boolean,
      :desc     => "Whether to send reports after every transaction.",
    },
    :report_include_system_store => {
      :default  => false,
      :type     => :boolean,
      :desc     => "Whether the 'http' report processor should include the system
        certificate store when submitting reports to HTTPS URLs. If false, then
        the 'http' processor will only trust HTTPS report servers whose certificates
        are issued by the puppet CA or one of its intermediate CAs. If true, the
        processor will additionally trust CA certificates in the system's
        certificate store."
    },
    :resubmit_facts => {
      :default  => false,
      :type     => :boolean,
      :desc     => "Whether to send updated facts after every transaction. By default
        puppet only submits facts at the beginning of the transaction before applying a
        catalog. Since puppet can modify the state of the system, the value of the facts
        may change after puppet finishes. Therefore, any facts stored in puppetdb may not
        be consistent until the agent next runs, typically in 30 minutes. If this feature
        is enabled, puppet will resubmit facts after applying its catalog, ensuring facts
        for the node stored in puppetdb are current. However, this will double the fact
        submission load on puppetdb, so it is disabled by default.",
    },
    :publicdir => {
      :default  => nil,
      :type     => :directory,
      :mode     => "0755",
      :desc     => "Where Puppet stores public files."
    },
    :lastrunfile =>  {
      :default  => "$publicdir/last_run_summary.yaml",
      :type     => :file,
      :mode     => "0640",
      :desc     => "Where puppet agent stores the last run report summary in yaml format."
    },
    :lastrunreport =>  {
      :default  => "$statedir/last_run_report.yaml",
      :type     => :file,
      :mode     => "0640",
      :desc     => "Where Puppet Agent stores the last run report, by default, in yaml format.
        The format of the report can be changed by setting the `cache` key of the `report` terminus
        in the [routes.yaml](https://puppet.com/docs/puppet/latest/config_file_routes.html) file.
        To avoid mismatches between content and file extension, this setting needs to be
        manually updated to reflect the terminus changes."
    },
    :graph => {
      :default  => false,
      :type     => :boolean,
      :desc     => "Whether to create .dot graph files, which let you visualize the
        dependency and containment relationships in Puppet's catalog. You
        can load and view these files with tools like
        [OmniGraffle](http://www.omnigroup.com/applications/omnigraffle/) (OS X)
        or [graphviz](http://www.graphviz.org/) (multi-platform).

        Graph files are created when _applying_ a catalog, so this setting
        should be used on nodes running `puppet agent` or `puppet apply`.

        The `graphdir` setting determines where Puppet will save graphs. Note
        that we don't save graphs for historical runs; Puppet will replace the
        previous .dot files with new ones every time it applies a catalog.

        See your graphing software's documentation for details on opening .dot
        files. If you're using GraphViz's `dot` command, you can do a quick PNG
        render with `dot -Tpng <DOT FILE> -o <OUTPUT FILE>`.",
    },
    :graphdir => {
      :default    => "$statedir/graphs",
      :type       => :directory,
      :desc       => "Where to save .dot-format graphs (when the `graph` setting is enabled).",
    },
    :waitforcert => {
      :default  => "2m",
      :type     => :duration,
      :desc     => "How frequently puppet agent should ask for a signed certificate.

      When starting for the first time, puppet agent will submit a certificate
      signing request (CSR) to the server named in the `ca_server` setting
      (usually the primary Puppet server); this may be autosigned, or may need to be
      approved by a human, depending on the CA server's configuration.

      Puppet agent cannot apply configurations until its approved certificate is
      available. Since the certificate may or may not be available immediately,
      puppet agent will repeatedly try to fetch it at this interval. You can
      turn off waiting for certificates by specifying a time of 0, or a maximum
      amount of time to wait in the `maxwaitforcert` setting, in which case
      puppet agent will exit if it cannot get a cert.
      #{AS_DURATION}",
    },
    :maxwaitforcert => {
      :default  => "unlimited",
      :type     => :ttl,
      :desc     => "The maximum amount of time the Puppet agent should wait for its
      certificate request to be signed. A value of `unlimited` will cause puppet agent
      to ask for a signed certificate indefinitely.
      #{AS_DURATION}",
    },
    :waitforlock => {
      :default  => "0",
      :type     => :duration,
      :desc     => "How frequently puppet agent should try running when there is an
      already ongoing puppet agent instance.

      This argument is by default disabled (value set to 0). In this case puppet agent will
      immediately exit if it cannot run at that moment. When a value other than 0 is set, this
      can also be used in combination with the `maxwaitforlock` argument.
      #{AS_DURATION}",
    },
    :maxwaitforlock => {
      :default  => "1m",
      :type     => :ttl,
      :desc     => "The maximum amount of time the puppet agent should wait for an
      already running puppet agent to finish before starting a new one. This is set by default to 1 minute.
      A value of `unlimited` will cause puppet agent to wait indefinitely.
      #{AS_DURATION}",
    }
  )

  # Plugin information.

  settings.define_settings(
    :main,
    :plugindest => {
      :type       => :directory,
      :default    => "$libdir",
      :desc       => "Where Puppet should store plugins that it pulls down from the central
      server.",
    },
    :pluginsource => {
      :default    => "puppet:///plugins",
      :desc       => "From where to retrieve plugins.  The standard Puppet `file` type
      is used for retrieval, so anything that is a valid file source can
      be used here.",
    },
    :pluginfactdest => {
      :type     => :directory,
      :default  => "$vardir/facts.d",
      :desc     => "Where Puppet should store external facts that are being handled by pluginsync",
    },
    :pluginfactsource => {
      :default  => "puppet:///pluginfacts",
      :desc     => "Where to retrieve external facts for pluginsync",
    },
    :localedest => {
      :type       => :directory,
      :default    => "$vardir/locales",
      :desc       => "Where Puppet should store translation files that it pulls down from the central
      server.",
    },
    :localesource => {
      :default    => "puppet:///locales",
      :desc       => "From where to retrieve translation files.  The standard Puppet `file` type
      is used for retrieval, so anything that is a valid file source can
      be used here.",
    },
    :pluginsync => {
      :default    => true,
      :type       => :boolean,
      :desc       => "Whether plugins should be synced with the central server. This setting is
        deprecated.",
      :hook => proc { |value|
        #TRANSLATORS 'pluginsync' is a setting and should not be translated
        Puppet.deprecation_warning(_("Setting 'pluginsync' is deprecated."))
      }
    },
    :pluginsignore => {
        :default  => ".svn CVS .git .hg",
        :desc     => "What files to ignore when pulling down plugins.",
    },
    :ignore_plugin_errors => {
      :default    => false,
      :type       => :boolean,
      :desc       => "Whether the puppet run should ignore errors during pluginsync. If the setting
        is false and there are errors during pluginsync, then the agent will abort the run and
        submit a report containing information about the failed run."
    }
  )

  # Central fact information.

    settings.define_settings(
    :main,
    :factpath => {
      :type     => :path,
      :default  => "$vardir/lib/facter#{File::PATH_SEPARATOR}$vardir/facts",
      :desc     => "Where Puppet should look for facts.  Multiple directories should
        be separated by the system path separator character. (The POSIX path
        separator is ':', and the Windows path separator is ';'.)",

      :call_hook => :on_initialize_and_write, # Call our hook with the default value, so we always get the value added to facter.
      :hook => proc do |value|
        paths = value.split(File::PATH_SEPARATOR)
        facter = Puppet.runtime[:facter]
        facter.reset
        facter.search(*paths)
      end
    }
  )

  settings.define_settings(
    :transaction,
    :tags => {
      :default    => "",
      :desc       => "Tags to use to find resources.  If this is set, then
        only resources tagged with the specified tags will be applied.
        Values must be comma-separated.",
    },
    :skip_tags => {
      :default    => "",
      :desc       => "Tags to use to filter resources.  If this is set, then
        only resources not tagged with the specified tags will be applied.
        Values must be comma-separated.",
    },
    :evaltrace => {
      :default    => false,
      :type       => :boolean,
      :desc       => "Whether each resource should log when it is
        being evaluated.  This allows you to interactively see exactly
        what is being done.",
    },
    :summarize => {
        :default  => false,
        :type     => :boolean,
        :desc     => "Whether to print a transaction summary.",
    }
  )

    settings.define_settings(
    :main,
    :external_nodes => {
        :default  => "none",
        :desc     => "The external node classifier (ENC) script to use for node data.
          Puppet combines this data with the main manifest to produce node catalogs.

          To enable this setting, set the `node_terminus` setting to `exec`.

          This setting's value must be the path to an executable command that
          can produce node information. The command must:

          * Take the name of a node as a command-line argument.
          * Return a YAML hash with up to three keys:
            * `classes` --- A list of classes, as an array or hash.
            * `environment` --- A string.
            * `parameters` --- A list of top-scope variables to set, as a hash.
          * For unknown nodes, exit with a non-zero exit code.

          Generally, an ENC script makes requests to an external data source.

          For more info, see [the ENC documentation](https://puppet.com/docs/puppet/latest/nodes_external.html).",
    }
    )

        settings.define_settings(
        :ldap,
    :ldapssl => {
      :default  => false,
      :type   => :boolean,
      :desc   => "Whether SSL should be used when searching for nodes.
        Defaults to false because SSL usually requires certificates
        to be set up on the client side.",
    },
    :ldaptls => {
      :default  => false,
      :type     => :boolean,
      :desc     => "Whether TLS should be used when searching for nodes.
        Defaults to false because TLS usually requires certificates
        to be set up on the client side.",
    },
    :ldapserver => {
      :default  => "ldap",
      :desc     => "The LDAP server.",
    },
    :ldapport => {
      :default  => 389,
      :type     => :port,
      :desc     => "The LDAP port.",
    },

    :ldapstring => {
      :default  => "(&(objectclass=puppetClient)(cn=%s))",
      :desc     => "The search string used to find an LDAP node.",
    },
    :ldapclassattrs => {
      :default  => "puppetclass",
      :desc     => "The LDAP attributes to use to define Puppet classes.  Values
        should be comma-separated.",
    },
    :ldapstackedattrs => {
      :default  => "puppetvar",
      :desc     => "The LDAP attributes that should be stacked to arrays by adding
        the values in all hierarchy elements of the tree.  Values
        should be comma-separated.",
    },
    :ldapattrs => {
      :default  => "all",
      :desc     => "The LDAP attributes to include when querying LDAP for nodes.  All
        returned attributes are set as variables in the top-level scope.
        Multiple values should be comma-separated.  The value 'all' returns
        all attributes.",
    },
    :ldapparentattr => {
      :default  => "parentnode",
      :desc     => "The attribute to use to define the parent node.",
    },
    :ldapuser => {
      :default  => "",
      :desc     => "The user to use to connect to LDAP.  Must be specified as a
        full DN.",
    },
    :ldappassword => {
      :default  => "",
      :desc     => "The password to use to connect to LDAP.",
    },
    :ldapbase => {
        :default  => "",
        :desc     => "The search base for LDAP searches.  It's impossible to provide
          a meaningful default here, although the LDAP libraries might
          have one already set.  Generally, it should be the 'ou=Hosts'
          branch under your main directory.",
    }
  )

  settings.define_settings(:server,
    :storeconfigs => {
      :default  => false,
      :type     => :boolean,
      :desc     => "Whether to store each client's configuration, including catalogs, facts,
        and related data. This also enables the import and export of resources in
        the Puppet language - a mechanism for exchange resources between nodes.

        By default this uses the 'puppetdb' backend.

        You can adjust the backend using the storeconfigs_backend setting.",
      # Call our hook with the default value, so we always get the libdir set.
      :call_hook => :on_initialize_and_write,
      :hook => proc do |value|
<<<<<<< HEAD
        require_relative '../puppet/node'
        require_relative '../puppet/node/facts'
=======
>>>>>>> b5e3d4e5
        if value
          Puppet::Resource::Catalog.indirection.set_global_setting(:cache_class, :store_configs)
          settings.override_default(:catalog_cache_terminus, :store_configs)
          Puppet::Node::Facts.indirection.set_global_setting(:cache_class, :store_configs)
          Puppet::Resource.indirection.set_global_setting(:terminus_class, :store_configs)
        end
      end
    },
    :storeconfigs_backend => {
      :type => :terminus,
      :default => "puppetdb",
      :desc => "Configure the backend terminus used for StoreConfigs.
        By default, this uses the PuppetDB store, which must be installed
        and configured before turning on StoreConfigs."
    }
  )

  settings.define_settings(:parser,
   :max_errors => {
     :default => 10,
     :type => :integer,
     :desc => <<-'EOT'
       Sets the max number of logged/displayed parser validation errors in case
       multiple errors have been detected. A value of 0 is the same as a value of 1; a
       minimum of one error is always raised.  The count is per manifest.
     EOT
   },
   :max_warnings => {
     :default => 10,
     :type => :integer,
     :desc => <<-'EOT'
       Sets the max number of logged/displayed parser validation warnings in
       case multiple warnings have been detected. A value of 0 blocks logging of
       warnings.  The count is per manifest.
     EOT
     },
  :max_deprecations => {
    :default => 10,
    :type => :integer,
    :desc => <<-'EOT'
      Sets the max number of logged/displayed parser validation deprecation
      warnings in case multiple deprecation warnings have been detected. A value of 0
      blocks the logging of deprecation warnings.  The count is per manifest.
    EOT
    },
  :strict_variables => {
    :default => false,
    :type => :boolean,
    :desc => <<-'EOT'
      Causes an evaluation error when referencing unknown variables. (This does not affect
      referencing variables that are explicitly set to undef).
    EOT
    },
  :tasks => {
    :default => false,
    :type => :boolean,
    :desc => <<-'EOT'
      Turns on experimental support for tasks and plans in the puppet language. This is for internal API use only.
      Do not change this setting.
    EOT
    }
  )
  settings.define_settings(:puppetdoc,
    :document_all => {
        :default  => false,
        :type     => :boolean,
        :desc     => "Whether to document all resources when using `puppet doc` to
          generate manifest documentation.",
    }
  )

  settings.define_settings(
    :main,
    :rich_data => {
      :default  => true,
      :type     => :boolean,
      :desc     => <<-'EOT'
        Enables having extended data in the catalog by storing them as a hash with the special key
        `__ptype`. When enabled, resource containing values of the data types `Binary`, `Regexp`,
        `SemVer`, `SemVerRange`, `Timespan` and `Timestamp`, as well as instances of types derived
        from `Object` retain their data type.
      EOT
    }
  )
  end
end<|MERGE_RESOLUTION|>--- conflicted
+++ resolved
@@ -2121,11 +2121,8 @@
       # Call our hook with the default value, so we always get the libdir set.
       :call_hook => :on_initialize_and_write,
       :hook => proc do |value|
-<<<<<<< HEAD
         require_relative '../puppet/node'
         require_relative '../puppet/node/facts'
-=======
->>>>>>> b5e3d4e5
         if value
           Puppet::Resource::Catalog.indirection.set_global_setting(:cache_class, :store_configs)
           settings.override_default(:catalog_cache_terminus, :store_configs)
