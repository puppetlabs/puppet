--- conflicted
+++ resolved
@@ -1474,30 +1474,16 @@
     :node_name_value => {
       :default => "$certname",
       :desc => "The explicit value used for the node name for all requests the agent
-<<<<<<< HEAD
-        makes to the master. WARNING: This setting is mutually exclusive with
+        makes to the primary server. WARNING: This setting is mutually exclusive with
         node_name_fact.  Changing this setting also requires changes to
         Puppet Server's default [auth.conf](https://puppet.com/docs/puppetserver/latest/config_file_auth.html)."
-=======
-        makes to the primary server. WARNING: This setting is mutually exclusive with
-        node_name_fact.  Changing this setting also requires changes to the default
-        auth.conf configuration on the Puppet Master.  Please see
-        http://links.puppet.com/node_name_value for more information."
->>>>>>> a8b19f98
     },
     :node_name_fact => {
       :default => "",
       :desc => "The fact name used to determine the node name used for all requests the agent
-<<<<<<< HEAD
-        makes to the master. WARNING: This setting is mutually exclusive with
+        makes to the primary server. WARNING: This setting is mutually exclusive with
         node_name_value.  Changing this setting also requires changes to
         Puppet Server's default [auth.conf](https://puppet.com/docs/puppetserver/latest/config_file_auth.html).",
-=======
-        makes to the primary server. WARNING: This setting is mutually exclusive with
-        node_name_value.  Changing this setting also requires changes to the default
-        auth.conf configuration on the Puppet Master.  Please see
-        http://links.puppet.com/node_name_fact for more information.",
->>>>>>> a8b19f98
       :hook => proc do |value|
         if !value.empty? and Puppet[:node_name_value] != Puppet[:certname]
           raise "Cannot specify both the node_name_value and node_name_fact settings"
@@ -1595,13 +1581,8 @@
     :server_list => {
       :default => [],
       :type => :server_list,
-<<<<<<< HEAD
-      :desc => "The list of Puppet master servers to which the Puppet agent should connect,
+      :desc => "The list of primary Puppet servers to which the Puppet agent should connect,
         in the order that they will be tried. Each value should be a fully qualified domain name, followed by an optional ':' and port number. If a port is omitted, Puppet uses masterport for that host.",
-=======
-      :desc => "The list of primary Puppet servers to which the Puppet agent should connect,
-        in the order that they will be tried.",
->>>>>>> a8b19f98
     },
     :use_srv_records => {
       :default    => false,
