require 'puppet/resource/type'
require 'puppet/indirector/code'
require 'puppet/indirector/resource_type'

# The main terminus for Puppet::Resource::Type
#
# This exposes the known resource types from within Puppet. Only find
# and search are supported. When a request is received, Puppet will
# attempt to load all resource types (by parsing manifests and modules) and
# returns a description of the resource types found. The format of these
# objects is documented at {Puppet::Resource::Type}.
#
# @api public
class Puppet::Indirector::ResourceType::Parser < Puppet::Indirector::Code
  desc "Return the data-form of a resource type."

  # Find will return the first resource_type with the given name. It is
  # not possible to specify the kind of the resource type.
  #
  # @param request [Puppet::Indirector::Request] The request object.
  #   The only parameters used from the request are `environment` and
  #   `key`, which corresponds to the resource type's `name` field.
  # @return [Puppet::Resource::Type, nil]
  # @api public
  def find(request)
    begin
      # This is a fix in 3.x that will be replaced with the use of a context
      # (That is not available until 3.5).
      $squelsh_parse_errors = true
      krt = request.environment.known_resource_types

      # This is a bit ugly.
      [:hostclass, :definition, :node].each do |type|
        # We have to us 'find_<type>' here because it will
        # load any missing types from disk, whereas the plain
        # '<type>' method only returns from memory.
        if r = krt.send("find_#{type}", [""], request.key)
          return r
        end
      end
      nil
    ensure
      $squelsh_parse_errors = false
    end
  end

  # Search for resource types using a regular expression. Unlike `find`, this
  # allows you to filter the results by the "kind" of the resource type
  # ("class", "defined_type", or "node"). All three are searched if no
  # `kind` filter is given. This also accepts the special string "`*`"
  # to return all resource type objects.
  #
  # @param request [Puppet::Indirector::Request] The request object. The
  #   `key` field holds the regular expression used to search, and
  #   `options[:kind]` holds the kind query parameter to filter the
  #   result as described above. The `environment` field specifies the
  #   environment used to load resources.
  #
  # @return [Array<Puppet::Resource::Type>, nil]
  #
  # @api public
  def search(request)
    begin
      # This is a fix in 3.x that will be replaced with the use of a context
      # (That is not available until 3.5).
      $squelsh_parse_errors = true

      krt = request.environment.known_resource_types
      # Make sure we've got all of the types loaded.
      krt.loader.import_all

      result_candidates = case request.options[:kind]
          when "class"
            krt.hostclasses.values
          when "defined_type"
            krt.definitions.values
          when "node"
            krt.nodes.values
          when nil
            result_candidates = [krt.hostclasses.values, krt.definitions.values, krt.nodes.values]
          else
            raise ArgumentError, "Unrecognized kind filter: " +
                      "'#{request.options[:kind]}', expected one " +
                      " of 'class', 'defined_type', or 'node'."
        end

<<<<<<< HEAD
    # Strip the regex of any wrapping slashes that might exist
    key = request.key.sub(/^\//, '').sub(/\/$/, '')
    begin
      regex = Regexp.new(key)
    rescue => detail
      raise ArgumentError, "Invalid regex '#{request.key}': #{detail}", detail.backtrace
    end
=======
      result = result_candidates.flatten.reject { |t| t.name == "" }
      return nil if result.empty?
      return result if request.key == "*"

      # Strip the regex of any wrapping slashes that might exist
      key = request.key.sub(/^\//, '').sub(/\/$/, '')
      begin
        regex = Regexp.new(key)
      rescue => detail
        raise ArgumentError, "Invalid regex '#{request.key}': #{detail}"
      end
>>>>>>> f29e6976

      result.reject! { |t| t.name.to_s !~ regex }
      return nil if result.empty?
      result
    end
  ensure
    $squelsh_parse_errors = false
  end
end<|MERGE_RESOLUTION|>--- conflicted
+++ resolved
@@ -84,15 +84,6 @@
                       " of 'class', 'defined_type', or 'node'."
         end
 
-<<<<<<< HEAD
-    # Strip the regex of any wrapping slashes that might exist
-    key = request.key.sub(/^\//, '').sub(/\/$/, '')
-    begin
-      regex = Regexp.new(key)
-    rescue => detail
-      raise ArgumentError, "Invalid regex '#{request.key}': #{detail}", detail.backtrace
-    end
-=======
       result = result_candidates.flatten.reject { |t| t.name == "" }
       return nil if result.empty?
       return result if request.key == "*"
@@ -102,9 +93,8 @@
       begin
         regex = Regexp.new(key)
       rescue => detail
-        raise ArgumentError, "Invalid regex '#{request.key}': #{detail}"
+        raise ArgumentError, "Invalid regex '#{request.key}': #{detail}", detail.backtrace
       end
->>>>>>> f29e6976
 
       result.reject! { |t| t.name.to_s !~ regex }
       return nil if result.empty?
