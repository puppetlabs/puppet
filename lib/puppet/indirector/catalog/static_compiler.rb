--- conflicted
+++ resolved
@@ -114,10 +114,6 @@
   def remove_existing_resources(children, catalog)
     existing_names = catalog.resources.collect { |r| r.to_s }
     both = (existing_names & children.keys).inject({}) { |hash, name| hash[name] = true; hash }
-<<<<<<< HEAD
-
-=======
->>>>>>> 74716f18
     both.each { |name| children.delete(name) }
   end
 
@@ -133,12 +129,8 @@
     else
       Puppet.info "Storing content for source '#{resource[:source]}'"
       content = Puppet::FileServing::Content.indirection.find(resource[:source])
-<<<<<<< HEAD
-      Puppet::FileBucket::File.indirection.save(Puppet::FileBucket::File.new(content.content))
-=======
       file = Puppet::FileBucket::File.new(content.content)
       Puppet::FileBucket::File.indirection.save(file)
->>>>>>> 74716f18
     end
   end
 end