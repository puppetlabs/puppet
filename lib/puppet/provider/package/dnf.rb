Puppet::Type.type(:package).provide :dnf, :parent => :yum do
  desc "Support via `dnf`.

  Using this provider's `uninstallable` feature will not remove dependent packages. To
  remove dependent packages with this provider use the `purgeable` feature, but note this
  feature is destructive and should be used with the utmost care.

  This provider supports the `install_options` attribute, which allows command-line flags to be passed to dnf.
  These options should be specified as a string (e.g. '--flag'), a hash (e.g. {'--flag' => 'value'}),
  or an array where each element is either a string or a hash."

  has_feature :install_options, :versionable, :virtual_packages

  commands :cmd => "dnf", :rpm => "rpm"

  # Note: this confine was borrowed from the Yum provider. The
  # original purpose (from way back in 2007) was to make sure we
  # never try to use RPM on a machine without it. We think this
  # has probably become obsolete with the way `commands` work, so
  # we should investigate removing it at some point.
  if command('rpm')
    confine :true => begin
      rpm('--version')
      rescue Puppet::ExecutionFailure
        false
      else
        true
      end
  end

<<<<<<< HEAD
  defaultfor :operatingsystem => :fedora, :operatingsystemmajrelease => ['22', '23', '24', '25', '26']
=======
  defaultfor :operatingsystem => :fedora, :operatingsystemmajrelease => (22..30).to_a
>>>>>>> 1ce85133

  def self.update_command
    # In DNF, update is deprecated for upgrade
    'upgrade'
  end

  # The value to pass to DNF as its error output level.
  # DNF differs from Yum slightly with regards to error outputting.
  #
  # @param None
  # @return [String]
  def self.error_level
    '1'
  end
end<|MERGE_RESOLUTION|>--- conflicted
+++ resolved
@@ -28,11 +28,7 @@
       end
   end
 
-<<<<<<< HEAD
-  defaultfor :operatingsystem => :fedora, :operatingsystemmajrelease => ['22', '23', '24', '25', '26']
-=======
   defaultfor :operatingsystem => :fedora, :operatingsystemmajrelease => (22..30).to_a
->>>>>>> 1ce85133
 
   def self.update_command
     # In DNF, update is deprecated for upgrade
