--- conflicted
+++ resolved
@@ -47,16 +47,6 @@
     end
 
     updates = {}
-<<<<<<< HEAD
-    python(self::YUMHELPER).each_line do |l|
-      l.chomp!
-      next if l.empty?
-      if l[0,4] == "_pkg"
-        hash = nevra_to_hash(l[5..-1])
-        [hash[:name], "#{hash[:name]}.#{hash[:arch]}"].each  do |n|
-          updates[n] ||= []
-          updates[n] << hash
-=======
 
     repoconfig.each do |config, enablerepo|
       fullyumhelper = []
@@ -65,7 +55,7 @@
       end
 
       # collect our 'latest' info
-      python(YUMHELPER, fullyumhelper).each_line do |l|
+      python(self::YUMHELPER, fullyumhelper).each_line do |l|
         l.chomp!
         next if l.empty?
         if l[0,4] == "_pkg"
@@ -74,7 +64,6 @@
             updates[n] ||= []
             updates[n] << hash
           end
->>>>>>> 3e2796ea
         end
       end
     end
@@ -103,24 +92,18 @@
     wanted = @resource[:name]
     operation = :install
 
-<<<<<<< HEAD
-=======
     fulldisablerepo = []
     disablerepo= @resource[:disablerepo]
     disablerepo.each do |value|
       fulldisablerepo += [ " --disablerepo=" + value ]
-    end 
-    
-    
+    end
+
     fullenablerepo  = []
     enablerepo = @resource[:enablerepo]
     enablerepo.each do |value|
       fullenablerepo += [ " --enablerepo=" + value ]
-    end      
-    
+    end
 
-    # XXX: We don't actually deal with epochs here.
->>>>>>> 3e2796ea
     case should
     when true, false, Symbol
       # pass
@@ -135,15 +118,11 @@
       end
     end
 
-<<<<<<< HEAD
-    yum "-d", "0", "-e", "0", "-y", operation, wanted
-=======
-    if fullenablerepo == [] and fulldisablerepo == [] 
-      output = yum "-d", "0", "-e", "0", "-y", operation, wanted
-    else 
-      output = yum "-d", "0", "-e", "0", "-y", fulldisablerepo, fullenablerepo, operation, wanted
+    if fullenablerepo == [] and fulldisablerepo == []
+      yum "-d", "0", "-e", "0", "-y", operation, wanted
+    else
+      yum "-d", "0", "-e", "0", "-y", fulldisablerepo, fullenablerepo, operation, wanted
     end
->>>>>>> 3e2796ea
 
     is = self.query
     raise Puppet::Error, "Could not find package #{self.name}" unless is
