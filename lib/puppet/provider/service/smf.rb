require 'timeout'

# Solaris 10 SMF-style services.
Puppet::Type.type(:service).provide :smf, :parent => :base do
  desc <<-EOT
    Support for Sun's new Service Management Framework.

    When managing the enable property, this provider will try to preserve
    the previous ensure state per the enableable semantics. On Solaris,
    enabling a service starts it up while disabling a service stops it. Thus,
    there's a chance for this provider to execute two operations when managing
    the enable property. For example, if enable is set to true and the ensure
    state is stopped, this provider will manage the service using two operations:
    one to enable the service which will start it up, and another to stop the
    service (without affecting its enabled status).

    By specifying `manifest => "/path/to/service.xml"`, the SMF manifest will
    be imported if it does not exist.
  EOT

  defaultfor :osfamily => :solaris

  confine :osfamily => :solaris

  commands :adm => "/usr/sbin/svcadm",
           :svcs => "/usr/bin/svcs",
           :svccfg => "/usr/sbin/svccfg"

  has_feature :refreshable

  def self.instances
    service_instances = svcs("-H", "-o", "state,fmri" ).split("\n")

    # Puppet does not manage services in the legacy_run state, so filter those out.
    service_instances.reject! { |line| line =~ /^legacy_run/ }

    service_instances.collect! do |line|
      state, fmri = line.split(/\s+/)

      status =  case state
                when /online/; :running
                when /maintenance/; :maintenance
                when /degraded/; :degraded
                else :stopped
                end
      new({:name => fmri, :ensure => status})
    end

    service_instances
  end

  def initialize(*args)
    super(*args)

    # This hash contains the properties we need to sync. in our flush method.
    #
    # TODO (PUP-9051): Should we use @property_hash here? It seems like
    # @property_hash should be empty by default and is something we can
    # control so I think so?
    @properties_to_sync = {}
  end

  def service_exists?
    self.service_fmri
    true
  rescue Puppet::ExecutionFailure
    false
  end

  def setup_service
    return unless @resource[:manifest]
    return if self.service_exists?

    Puppet.notice("Importing #{@resource[:manifest]} for #{@resource[:name]}")
    svccfg(:import, @resource[:manifest])
  rescue Puppet::ExecutionFailure => detail
    raise Puppet::Error.new( "Cannot config #{@resource[:name]} to enable it: #{detail}", detail )
  end

  # Returns the service's FMRI. We fail if multiple FMRIs correspond to
  # @resource[:name].
  #
  # If the service does not exist or we fail to get any FMRIs from svcs,
  # this method will raise a Puppet::Error
  def service_fmri
    return @fmri if @fmri

    # `svcs -l` is better to use because we can detect service instances
    # that have not yet been activated or enabled (i.e. it lets us detect
    # services that svcadm has not yet touched). `svcs -H -o fmri` is a bit
    # more limited.
    lines = svcs("-l", @resource[:name]).chomp.lines.to_a
    lines.select! { |line| line =~ /^fmri/ }
    fmris = lines.map! { |line| line.split(' ')[-1].chomp }
    unless fmris.length == 1
      raise Puppet::Error, _("Failed to get the FMRI of the %{service} service: The pattern '%{service}' matches multiple FMRIs! These are the FMRIs it matches: %{all_fmris}") % { service: @resource[:name], all_fmris: fmris.join(', ') }
    end

    @fmri = fmris.first
  end

  # Returns true if the provider supports incomplete services.
  def supports_incomplete_services?
    Puppet::Util::Package.versioncmp(Puppet.runtime[:facter].value(:operatingsystemrelease), '11.1') >= 0
  end

  # Returns true if the service is complete. A complete service is a service that
  # has the general/complete property defined.
  def complete_service?
    unless supports_incomplete_services?
      raise Puppet::Error, _("Cannot query if the %{service} service is complete: The concept of complete/incomplete services was introduced in Solaris 11.1. You are on a Solaris %{release} machine.") % { service: @resource[:name], release: Puppet.runtime[:facter].value(:operatingsystemrelease) }
    end

    return @complete_service if @complete_service

    # We need to use the service's FMRI when querying its config. because
    # general/complete is an instance-specific property.
    fmri = service_fmri

    # Check if the general/complete property is defined. If it is undefined,
    # then svccfg will not print anything to the console.
    property_defn = svccfg("-s", fmri, "listprop", "general/complete").chomp
    @complete_service = ! property_defn.empty?
  end

  def enable
    @properties_to_sync[:enable] = true
  end

  def enabled?
    return :false unless service_exists?
    _property, _type, value = svccfg("-s", self.service_fmri, "listprop", "general/enabled").split(' ')
    value == 'true' ? :true : :false
  end

  def disable
    @properties_to_sync[:enable] = false
  end

  def restartcmd
<<<<<<< HEAD
    if Puppet::Util::Package.versioncmp(Facter.value(:operatingsystemrelease), '11.2') >= 0
      [command(:adm), :restart, "-s", self.service_fmri]
=======
    if Puppet::Util::Package.versioncmp(Puppet.runtime[:facter].value(:operatingsystemrelease), '11.2') >= 0
      [command(:adm), :restart, "-s", @resource[:name]]
>>>>>>> 5d471964
    else
      # Synchronous restart only supported in Solaris 11.2 and above
      [command(:adm), :restart, self.service_fmri]
    end
  end

  def service_states
    # Gets the current and next state of the service. We have a next state because SMF
    # manages services asynchronously. If there is no 'next' state, svcs will put a '-'
    # to indicate as such.
    current_state, next_state = svcs("-H", "-o", "state,nstate", self.service_fmri).chomp.split(' ')

    {
      :current => current_state,
      :next => next_state == "-" ? nil : next_state
    }
  end

  # Wait for the service to transition into the specified state before returning.
  # This is necessary due to the asynchronous nature of SMF services.
  # desired_states should include only online, offline, disabled, or uninitialized.
  # See PUP-5474 for long-term solution to this issue.
  def wait(*desired_states)
    Timeout.timeout(60) do
      loop do
        states = self.service_states
        break if desired_states.include?(states[:current]) && states[:next].nil?
        Kernel.sleep(1)
      end
    end
  rescue Timeout::Error
    raise Puppet::Error.new("Timed out waiting for #{@resource[:name]} to transition states")
  end

  def start
    @properties_to_sync[:ensure] = :running
  end

  def stop
    @properties_to_sync[:ensure] = :stopped
  end

  def restart
    # Wait for the service to actually start before returning.
    super
    self.wait('online')
  end

  def status
    return super if @resource[:status]

    begin
      if supports_incomplete_services?
        unless complete_service?
          debug _("The %{service} service is incomplete so its status will be reported as :stopped. See `svcs -xv %{fmri}` for more details.") % { service: @resource[:name], fmri: service_fmri }

          return :stopped
        end
      end

      # Get the current state and the next state. If there is a next state,
      # use that for the state comparison.
      states = self.service_states
      state = states[:next] || states[:current]
    rescue Puppet::ExecutionFailure
      # TODO (PUP-8957): Should this be set back to INFO ?
      debug "Could not get status on service #{self.name} #{$!}"
      return :stopped
    end

    case state
    when "online"
      return :running
    when "offline", "disabled", "uninitialized"
      return :stopped
    when "maintenance"
      return :maintenance
    when "degraded"
      return :degraded
    when "legacy_run"
      raise Puppet::Error,
        "Cannot manage legacy services through SMF"
    else
      raise Puppet::Error,
        "Unmanageable state '#{state}' on service #{self.name}"
    end
  end

  # Helper that encapsulates the clear + svcadm [enable|disable]
  # logic in one place. Makes it easy to test things out and also
  # cleans up flush's code.
  def maybe_clear_service_then_svcadm(cur_state, subcmd, flags)
    # If the cur_state is maint or degraded, then we need to clear the service
    # before we enable or disable it.
    adm('clear', self.service_fmri) if [:maintenance, :degraded].include?(cur_state)
    adm(subcmd, flags, self.service_fmri)
  end

  # The flush method is necessary for the SMF provider because syncing the enable and ensure
  # properties are not independent operations like they are in most of our other service
  # providers.
  def flush
    # We append the "_" because ensure is a Ruby keyword, and it is good to keep property
    # variable names consistent with each other.
    enable_, ensure_ = @properties_to_sync[:enable], @properties_to_sync[:ensure]

    # All of the relevant properties are in sync., so we do not need to do
    # anything here.
    return if enable_.nil? and ensure_.nil?

    # Set-up our service so that we know it will exist and so we can collect its fmri. Also
    # simplifies the code. For a nonexistent service, one of enable or ensure will be true
    # here (since we're syncing them), so we can fail early if setup_service fails.
    setup_service
    fmri = self.service_fmri

    # Useful constants for operations involving multiple states
    stopped = ['offline', 'disabled', 'uninitialized']

    # Get the current state of the service.
    cur_state = self.status

    if enable_.nil?
      # Only ensure needs to be syncd. The -t flag tells svcadm to temporarily
      # enable/disable the service, where the temporary status is gone upon
      # reboot. This is exactly what we want, because we do not want to touch
      # the enable property.
      if ensure_ == :stopped
        self.maybe_clear_service_then_svcadm(cur_state, 'disable', '-st')
        wait(*stopped)
      else # ensure == :running
        self.maybe_clear_service_then_svcadm(cur_state, 'enable', '-rst')
        wait('online')
      end

      return
    end

    # Here, enable is being syncd. svcadm starts the service if we enable it, or shuts it down if we
    # disable it. However, we want our service to be in a final state, which is either whatever the
    # new ensured value is, or what our original state was prior to enabling it.
    #
    # NOTE: Even if you try to set the general/enabled property with svccfg, SMF will still
    # try to start or shut down the service. Plus, setting general/enabled with svccfg does not
    # enable the service's dependencies, while svcadm handles this correctly.
    #
    # NOTE: We're treating :running and :degraded the same. The reason is b/c an SMF managed service
    # can only enter the :degraded state if it is online. Since disabling the service also shuts it
    # off, we cannot set it back to the :degraded state. Thus, it is best to lump :running and :degraded
    # into the same category to maintain a consistent postcondition on the service's final state when
    # enabling and disabling it.
    final_state = ensure_ || cur_state
    final_state = :running if final_state == :degraded

    if enable_
      self.maybe_clear_service_then_svcadm(cur_state, 'enable', '-rs')
    else
      self.maybe_clear_service_then_svcadm(cur_state, 'disable', '-s')
    end

    # We're safe with 'whens' here since self.status already errors on any
    # unmanageable states.
    case final_state
    when :running
      adm('enable', '-rst', fmri) unless enable_
      wait('online')
    when :stopped
      adm('disable', '-st', fmri) if enable_
      wait(*stopped)
    when :maintenance
      adm('mark', '-I', 'maintenance', fmri)
      wait('maintenance')
    end
  end
end<|MERGE_RESOLUTION|>--- conflicted
+++ resolved
@@ -138,13 +138,8 @@
   end
 
   def restartcmd
-<<<<<<< HEAD
-    if Puppet::Util::Package.versioncmp(Facter.value(:operatingsystemrelease), '11.2') >= 0
+    if Puppet::Util::Package.versioncmp(Puppet.runtime[:facter].value(:operatingsystemrelease), '11.2') >= 0
       [command(:adm), :restart, "-s", self.service_fmri]
-=======
-    if Puppet::Util::Package.versioncmp(Puppet.runtime[:facter].value(:operatingsystemrelease), '11.2') >= 0
-      [command(:adm), :restart, "-s", @resource[:name]]
->>>>>>> 5d471964
     else
       # Synchronous restart only supported in Solaris 11.2 and above
       [command(:adm), :restart, self.service_fmri]
