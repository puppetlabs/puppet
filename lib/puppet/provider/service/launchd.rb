--- conflicted
+++ resolved
@@ -140,13 +140,8 @@
         if job.has_key?("Label")
           @label_to_path_map[job["Label"]] = filepath
         else
-<<<<<<< HEAD
-          Puppet.debug("The #{filepath} plist does not contain a 'label' key; " +
-                       "Puppet is skipping it")
-=======
           #TRANSLATORS 'plist' and label' should not be translated
-          Puppet.warning(_("The %{file} plist does not contain a 'label' key; Puppet is skipping it") % { file: filepath })
->>>>>>> 3e327a6f
+          Puppet.debug(_("The %{file} plist does not contain a 'label' key; Puppet is skipping it") % { file: filepath })
           next
         end
       end
