#--
#  Copyright (C) 2008 Red Hat Inc.
#
#  This library is free software; you can redistribute it and/or
#  modify it under the terms of the GNU General Public
#  License as published by the Free Software Foundation; either
#  version 2 of the License, or (at your option) any later version.
#
#  This library is distributed in the hope that it will be useful,
#  but WITHOUT ANY WARRANTY; without even the implied warranty of
#  MERCHANTABILITY or FITNESS FOR A PARTICULAR PURPOSE.  See the GNU
#  General Public License for more details.
#
#  You should have received a copy of the GNU General Public
#  License along with this library; if not, write to the Free Software
#  Foundation, Inc., 59 Temple Place, Suite 330, Boston, MA 02111-1307  USA
#
# Author: Bryan Kearney <bkearney@redhat.com>

require 'augeas' if Puppet.features.augeas?
require 'strscan'

Puppet::Type.type(:augeas).provide(:augeas) do
  include Puppet::Util

  confine :true => Puppet.features.augeas?

  has_features :parse_commands, :need_to_run?,:execute_changes

  SAVE_NOOP = "noop"
  SAVE_OVERWRITE = "overwrite"

  COMMANDS = {
    "set" => [ :path, :string ],
    "rm" => [ :path ],
    "clear" => [ :path ],
    "insert" => [ :string, :string, :path ],
    "get" => [ :path, :comparator, :string ],
    "match" => [ :path, :glob ],
    "size" => [:comparator, :int],
    "include" => [:string],
    "not_include" => [:string],
    "==" => [:glob],
    "!=" => [:glob]
  }

  COMMANDS["ins"] = COMMANDS["insert"]
  COMMANDS["remove"] = COMMANDS["rm"]

  attr_accessor :aug

  # Extracts an 2 dimensional array of commands which are in the
  # form of command path value.
  # The input can be
  # - A string with one command
  # - A string with many commands per line
  # - An array of strings.
  def parse_commands(data)
    context = resource[:context]
    # Add a trailing / if it is not there
    if (context.length > 0)
      context << "/" if context[-1, 1] != "/"
    end

<<<<<<< HEAD

    def open_augeas
        unless @aug
            flags = Augeas::NONE
            flags = Augeas::TYPE_CHECK if resource[:type_check] == :true
            flags |= Augeas::NO_MODL_AUTOLOAD if resource[:incl]
            root = resource[:root]
            load_path = resource[:load_path]
            debug("Opening augeas with root #{root}, lens path #{load_path}, flags #{flags}")
            @aug = Augeas::open(root, load_path,flags)

            if get_augeas_version >= "0.3.6"
                debug("Augeas version #{get_augeas_version} is installed")
            end

            if resource[:incl]
                aug.set("/augeas/load/Xfm/lens", resource[:lens])
                aug.set("/augeas/load/Xfm/incl", resource[:incl])
                aug.load
            end
=======
    data = data.split($/) if data.is_a?(String)
    data = data.flatten
    args = []
    data.each do |line|
      line.strip!
      next if line.nil? || line.empty?
      argline = []
      sc = StringScanner.new(line)
      cmd = sc.scan(/\w+|==|!=/)
      formals = COMMANDS[cmd]
      fail("Unknown command #{cmd}") unless formals
      argline << cmd
      narg = 0
      formals.each do |f|
        sc.skip(/\s+/)
        narg += 1
        if f == :path
          start = sc.pos
          nbracket = 0
          inSingleTick = false
          inDoubleTick = false
          begin
            sc.skip(/([^\]\[\s\\'"]|\\.)+/)
            ch = sc.getch
            nbracket += 1 if ch == "["
            nbracket -= 1 if ch == "]"
            inSingleTick = !inSingleTick if ch == "'"
            inDoubleTick = !inDoubleTick if ch == "\""
            fail("unmatched [") if nbracket < 0
          end until ((nbracket == 0 && !inSingleTick && !inDoubleTick && (ch =~ /\s/)) || sc.eos?)
            len = sc.pos - start
            len -= 1 unless sc.eos?
          unless p = sc.string[start, len]
            fail("missing path argument #{narg} for #{cmd}")
          end
          # Rip off any ticks if they are there.
          p = p[1, (p.size - 2)] if p[0,1] == "'" || p[0,1] == "\""
          p.chomp!("/")
          if p[0,1] != '$' && p[0,1] != "/"
            argline << context + p
          else
            argline << p
          end
        elsif f == :string
          delim = sc.peek(1)
          if delim == "'" || delim == "\""
            sc.getch
            argline << sc.scan(/([^\\#{delim}]|(\\.))*/)
            sc.getch
          else
            argline << sc.scan(/[^\s]+/)
          end
          fail("missing string argument #{narg} for #{cmd}") unless argline[-1]
        elsif f == :comparator
          argline << sc.scan(/(==|!=|=~|<|<=|>|>=)/)
          unless argline[-1]
            puts sc.rest
            fail("invalid comparator for command #{cmd}")
          end
        elsif f == :int
          argline << sc.scan(/\d+/).to_i
        elsif f== :glob
          argline << sc.rest
>>>>>>> 1f3070c4
        end
      end
      args << argline
    end
    args
  end


  def open_augeas
    unless @aug
      flags = Augeas::NONE
      flags = Augeas::TYPE_CHECK if resource[:type_check] == :true
      flags |= Augeas::NO_MODL_AUTOLOAD if resource[:incl]
      root = resource[:root]
      load_path = resource[:load_path]
      debug("Opening augeas with root #{root}, lens path #{load_path}, flags #{flags}")
      @aug = Augeas::open(root, load_path,flags)

      debug("Augeas version #{get_augeas_version} is installed") if get_augeas_version >= "0.3.6"

      if resource[:incl]
        aug.set("/augeas/load/Xfm/lens", resource[:lens])
        aug.set("/augeas/load/Xfm/incl", resource[:incl])
        aug.load
      end
    end
    @aug
  end

  def close_augeas
    if @aug
      @aug.close
      debug("Closed the augeas connection")
      @aug = nil
    end
  end

  # Used by the need_to_run? method to process get filters. Returns
  # true if there is a match, false if otherwise
  # Assumes a syntax of get /files/path [COMPARATOR] value
  def process_get(cmd_array)
    return_value = false

    #validate and tear apart the command
    fail ("Invalid command: #{cmd_array.join(" ")}") if cmd_array.length < 4
    cmd = cmd_array.shift
    path = cmd_array.shift
    comparator = cmd_array.shift
    arg = cmd_array.join(" ")

    #check the value in augeas
    result = @aug.get(path) || ''
    case comparator
    when "!="
      return_value = (result != arg)
    when "=~"
      regex = Regexp.new(arg)
      return_value = (result =~ regex)
    else
      return_value = (result.send(comparator, arg))
    end
    !!return_value
  end

  # Used by the need_to_run? method to process match filters. Returns
  # true if there is a match, false if otherwise
  def process_match(cmd_array)
    return_value = false

    #validate and tear apart the command
    fail("Invalid command: #{cmd_array.join(" ")}") if cmd_array.length < 3
    cmd = cmd_array.shift
    path = cmd_array.shift

    # Need to break apart the clause
    clause_array = parse_commands(cmd_array.shift)[0]
    verb = clause_array.shift

    #Get the values from augeas
    result = @aug.match(path) || []
    fail("Error trying to match path '#{path}'") if (result == -1)

    # Now do the work
    case verb
    when "size"
      fail("Invalid command: #{cmd_array.join(" ")}") if clause_array.length != 2
      comparator = clause_array.shift
      arg = clause_array.shift
      return_value = (result.size.send(comparator, arg))
    when "include"
      arg = clause_array.shift
      return_value = result.include?(arg)
    when "not_include"
      arg = clause_array.shift
      return_value = !result.include?(arg)
    when "=="
      begin
        arg = clause_array.shift
        new_array = eval arg
        return_value = (result == new_array)
      rescue
        fail("Invalid array in command: #{cmd_array.join(" ")}")
      end
    when "!="
      begin
        arg = clause_array.shift
        new_array = eval arg
        return_value = (result != new_array)
      rescue
        fail("Invalid array in command: #{cmd_array.join(" ")}")
      end
    end
    !!return_value
  end

  def get_augeas_version
    @aug.get("/augeas/version") || ""
  end

  def set_augeas_save_mode(mode)
    @aug.set("/augeas/save", mode)
  end

  def files_changed?
    saved_files = @aug.match("/augeas/events/saved")
    saved_files.size > 0
  end

  # Determines if augeas acutally needs to run.
  def need_to_run?
    force = resource[:force]
    return_value = true
    begin
      open_augeas
      filter = resource[:onlyif]
      unless filter == ""
        cmd_array = parse_commands(filter)[0]
        command = cmd_array[0];
        begin
          case command
          when "get"; return_value = process_get(cmd_array)
          when "match"; return_value = process_match(cmd_array)
          end
        rescue SystemExit,NoMemoryError
          raise
        rescue Exception => e
          fail("Error sending command '#{command}' with params #{cmd_array[1..-1].inspect}/#{e.message}")
        end
      end

      unless force
        # If we have a verison of augeas which is at least 0.3.6 then we
        # can make the changes now, see if changes were made, and
        # actually do the save.
        if return_value and get_augeas_version >= "0.3.6"
          debug("Will attempt to save and only run if files changed")
          set_augeas_save_mode(SAVE_NOOP)
          do_execute_changes
          save_result = @aug.save
          saved_files = @aug.match("/augeas/events/saved")
          if save_result and not files_changed?
            debug("Skipping because no files were changed")
            return_value = false
          else
            debug("Files changed, should execute")
          end
        end
      end
    ensure
      close_augeas
    end
    return_value
  end

  def execute_changes
    # Re-connect to augeas, and re-execute the changes
    begin
      open_augeas
      set_augeas_save_mode(SAVE_OVERWRITE) if get_augeas_version >= "0.3.6"

      do_execute_changes

      success = @aug.save
      fail("Save failed with return code #{success}") if success != true
    ensure
      close_augeas
    end

    :executed
  end

  # Actually execute the augeas changes.
  def do_execute_changes
    commands = parse_commands(resource[:changes])
    commands.each do |cmd_array|
      fail("invalid command #{cmd_array.join[" "]}") if cmd_array.length < 2
      command = cmd_array[0]
      cmd_array.shift
      begin
        case command
          when "set"
            debug("sending command '#{command}' with params #{cmd_array.inspect}")
            rv = aug.set(cmd_array[0], cmd_array[1])
            fail("Error sending command '#{command}' with params #{cmd_array.inspect}") if (!rv)
          when "rm", "remove"
            debug("sending command '#{command}' with params #{cmd_array.inspect}")
            rv = aug.rm(cmd_array[0])
            fail("Error sending command '#{command}' with params #{cmd_array.inspect}") if (rv == -1)
          when "clear"
            debug("sending command '#{command}' with params #{cmd_array.inspect}")
            rv = aug.clear(cmd_array[0])
            fail("Error sending command '#{command}' with params #{cmd_array.inspect}") if (!rv)
          when "insert", "ins"
            label = cmd_array[0]
            where = cmd_array[1]
            path = cmd_array[2]
            case where
              when "before"; before = true
              when "after"; before = false
              else fail("Invalid value '#{where}' for where param")
            end
            debug("sending command '#{command}' with params #{[label, where, path].inspect}")
            rv = aug.insert(path, label, before)
            fail("Error sending command '#{command}' with params #{cmd_array.inspect}") if (rv == -1)
          else fail("Command '#{command}' is not supported")
        end
      rescue SystemExit,NoMemoryError
        raise
      rescue Exception => e
        fail("Error sending command '#{command}' with params #{cmd_array.inspect}/#{e.message}")
      end
    end
  end
end<|MERGE_RESOLUTION|>--- conflicted
+++ resolved
@@ -62,28 +62,6 @@
       context << "/" if context[-1, 1] != "/"
     end
 
-<<<<<<< HEAD
-
-    def open_augeas
-        unless @aug
-            flags = Augeas::NONE
-            flags = Augeas::TYPE_CHECK if resource[:type_check] == :true
-            flags |= Augeas::NO_MODL_AUTOLOAD if resource[:incl]
-            root = resource[:root]
-            load_path = resource[:load_path]
-            debug("Opening augeas with root #{root}, lens path #{load_path}, flags #{flags}")
-            @aug = Augeas::open(root, load_path,flags)
-
-            if get_augeas_version >= "0.3.6"
-                debug("Augeas version #{get_augeas_version} is installed")
-            end
-
-            if resource[:incl]
-                aug.set("/augeas/load/Xfm/lens", resource[:lens])
-                aug.set("/augeas/load/Xfm/incl", resource[:incl])
-                aug.load
-            end
-=======
     data = data.split($/) if data.is_a?(String)
     data = data.flatten
     args = []
@@ -147,7 +125,6 @@
           argline << sc.scan(/\d+/).to_i
         elsif f== :glob
           argline << sc.rest
->>>>>>> 1f3070c4
         end
       end
       args << argline
