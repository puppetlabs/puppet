require 'puppet/file_bucket'
require 'puppet/file_bucket/file'
require 'puppet/indirector/request'

class Puppet::FileBucket::Dipper
  # This is a transitional implementation that uses REST
  # to access remote filebucket files.

  attr_accessor :name

  # Create our bucket client
  def initialize(hash = {})
    # Emulate the XMLRPC client
    server      = hash[:Server]
    port        = hash[:Port] || Puppet[:masterport]
    environment = Puppet[:environment]

    if hash.include?(:Path)
      @local_path = hash[:Path]
      @rest_path  = nil
    else
      @local_path = nil
      @rest_path = "https://#{server}:#{port}/#{environment}/file_bucket_file/"
    end
  end

  def local?
    !! @local_path
  end

  # Back up a file to our bucket
  def backup(file)
    raise(ArgumentError, "File #{file} does not exist") unless ::File.exist?(file)
    contents = ::File.read(file)
    begin
      file_bucket_file = Puppet::FileBucket::File.new(contents, :bucket_path => @local_path)
      files_original_path = absolutize_path(file)
      dest_path = "#{@rest_path}#{file_bucket_file.name}/#{files_original_path}"
      file_bucket_path = "#{@rest_path}#{file_bucket_file.checksum_type}/#{file_bucket_file.checksum_data}/#{files_original_path}"

      # Make a HEAD request for the file so that we don't waste time
      # uploading it if it already exists in the bucket.
<<<<<<< HEAD
      unless Puppet::FileBucket::File.indirection.head("#{@rest_path}#{file_bucket_file.checksum_type}/#{file_bucket_file.checksum_data}#{files_original_path}")
=======
      unless Puppet::FileBucket::File.indirection.head(file_bucket_path)
>>>>>>> c833fde3
        Puppet::FileBucket::File.indirection.save(file_bucket_file, dest_path)
      end

      return file_bucket_file.checksum_data
    rescue => detail
      puts detail.backtrace if Puppet[:trace]
      raise Puppet::Error, "Could not back up #{file}: #{detail}"
    end
  end

  # Retrieve a file by sum.
  def getfile(sum)
    source_path = "#{@rest_path}md5/#{sum}"
    file_bucket_file = Puppet::FileBucket::File.indirection.find(source_path, :bucket_path => @local_path)

    raise Puppet::Error, "File not found" unless file_bucket_file
    file_bucket_file.to_s
  end

  # Restore the file
  def restore(file,sum)
    restore = true
    if FileTest.exists?(file)
      cursum = Digest::MD5.hexdigest(::File.read(file))

      # if the checksum has changed...
      # this might be extra effort
      if cursum == sum
        restore = false
      end
    end

    if restore
      if newcontents = getfile(sum)
        tmp = ""
        newsum = Digest::MD5.hexdigest(newcontents)
        changed = nil
        if FileTest.exists?(file) and ! FileTest.writable?(file)
          changed = ::File.stat(file).mode
          ::File.chmod(changed | 0200, file)
        end
        ::File.open(file, ::File::WRONLY|::File::TRUNC|::File::CREAT) { |of|
          of.print(newcontents)
        }
        ::File.chmod(changed, file) if changed
      else
        Puppet.err "Could not find file with checksum #{sum}"
        return nil
      end
      return newsum
    else
      return nil
    end
  end

  private
  def absolutize_path( path )
    require 'pathname'
    Pathname.new(path).realpath
  end

end
<|MERGE_RESOLUTION|>--- conflicted
+++ resolved
@@ -40,11 +40,7 @@
 
       # Make a HEAD request for the file so that we don't waste time
       # uploading it if it already exists in the bucket.
-<<<<<<< HEAD
-      unless Puppet::FileBucket::File.indirection.head("#{@rest_path}#{file_bucket_file.checksum_type}/#{file_bucket_file.checksum_data}#{files_original_path}")
-=======
       unless Puppet::FileBucket::File.indirection.head(file_bucket_path)
->>>>>>> c833fde3
         Puppet::FileBucket::File.indirection.save(file_bucket_file, dest_path)
       end
 
