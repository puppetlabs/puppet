class Puppet::Rails::Schema
  def self.init
    oldout = nil
    Puppet::Util.benchmark(Puppet, :notice, "Initialized database") do
      # We want to rewrite stdout, so we don't get migration messages.
      oldout = $stdout
      $stdout = File.open("/dev/null", "w")
      ActiveRecord::Schema.define do
        create_table :resources do |t|
          t.column :title, :text, :null => false
          t.column :restype,  :string, :null => false
          t.column :host_id, :integer
          t.column :source_file_id, :integer
          t.column :exported, :boolean
          t.column :line, :integer
          t.column :updated_at, :datetime
          t.column :created_at, :datetime
        end
        add_index :resources, :host_id, :integer => true
        add_index :resources, :source_file_id, :integer => true

<<<<<<< HEAD
                # Thanks, mysql!  MySQL requires a length on indexes in text fields.
                # So, we provide them for mysql and handle everything else specially.
		# Oracle doesn't index on CLOB fields, so we skip it
                if Puppet[:dbadapter] == "mysql"
                    execute "CREATE INDEX typentitle ON resources (restype,title(50));"
                elsif Puppet[:dbadapter] != "oracle_enhanced"
                    add_index :resources, [:title, :restype]
                end
=======
        # Thanks, mysql!  MySQL requires a length on indexes in text fields.
        # So, we provide them for mysql and handle everything else specially.
        # Oracle doesn't index on CLOB fields, so we skip it
        if Puppet[:dbadapter] == "mysql"
          execute "CREATE INDEX typentitle ON resources (restype,title(50));"
        elsif Puppet[:dbadapter] != "oracle_enhanced"
          add_index :resources, [:title, :restype]
        end
>>>>>>> 1f3070c4

        create_table :source_files do |t|
          t.column :filename, :string
          t.column :path, :string
          t.column :updated_at, :datetime
          t.column :created_at, :datetime
        end
        add_index :source_files, :filename

        create_table :resource_tags do |t|
          t.column :resource_id, :integer
          t.column :puppet_tag_id, :integer
          t.column :updated_at, :datetime
          t.column :created_at, :datetime
        end
        add_index :resource_tags, :resource_id, :integer => true
        add_index :resource_tags, :puppet_tag_id, :integer => true

        create_table :puppet_tags do |t|
          t.column :name, :string
          t.column :updated_at, :datetime
          t.column :created_at, :datetime
        end

<<<<<<< HEAD
                create_table :puppet_tags do |t|
                    t.column :name, :string
                    t.column :updated_at, :datetime
                    t.column :created_at, :datetime
                end

		# Oracle automatically creates a primary key index
		if Puppet[:dbadapter] != "oracle_enhanced"
                    add_index :puppet_tags, :id, :integer => true
		end
=======
        # Oracle automatically creates a primary key index
        add_index :puppet_tags, :id, :integer => true if Puppet[:dbadapter] != "oracle_enhanced"
>>>>>>> 1f3070c4

        create_table :hosts do |t|
          t.column :name, :string, :null => false
          t.column :ip, :string
          t.column :environment, :text
          t.column :last_compile, :datetime
          t.column :last_freshcheck, :datetime
          t.column :last_report, :datetime
          #Use updated_at to automatically add timestamp on save.
          t.column :updated_at, :datetime
          t.column :source_file_id, :integer
          t.column :created_at, :datetime
        end
        add_index :hosts, :source_file_id, :integer => true
        add_index :hosts, :name

        create_table :fact_names do |t|
          t.column :name, :string, :null => false
          t.column :updated_at, :datetime
          t.column :created_at, :datetime
        end
        add_index :fact_names, :name

        create_table :fact_values do |t|
          t.column :value, :text, :null => false
          t.column :fact_name_id, :integer, :null => false
          t.column :host_id, :integer, :null => false
          t.column :updated_at, :datetime
          t.column :created_at, :datetime
        end
        add_index :fact_values, :fact_name_id, :integer => true
        add_index :fact_values, :host_id, :integer => true

        create_table :param_values do |t|
          t.column :value,  :text, :null => false
          t.column :param_name_id, :integer, :null => false
          t.column :line, :integer
          t.column :resource_id, :integer
          t.column :updated_at, :datetime
          t.column :created_at, :datetime
        end
        add_index :param_values, :param_name_id, :integer => true
        add_index :param_values, :resource_id, :integer => true

        create_table :param_names do |t|
          t.column :name, :string, :null => false
          t.column :updated_at, :datetime
          t.column :created_at, :datetime
        end
        add_index :param_names, :name
      end
    end
  ensure
    $stdout.close
    $stdout = oldout if oldout
    oldout = nil
  end
end
<|MERGE_RESOLUTION|>--- conflicted
+++ resolved
@@ -19,16 +19,6 @@
         add_index :resources, :host_id, :integer => true
         add_index :resources, :source_file_id, :integer => true
 
-<<<<<<< HEAD
-                # Thanks, mysql!  MySQL requires a length on indexes in text fields.
-                # So, we provide them for mysql and handle everything else specially.
-		# Oracle doesn't index on CLOB fields, so we skip it
-                if Puppet[:dbadapter] == "mysql"
-                    execute "CREATE INDEX typentitle ON resources (restype,title(50));"
-                elsif Puppet[:dbadapter] != "oracle_enhanced"
-                    add_index :resources, [:title, :restype]
-                end
-=======
         # Thanks, mysql!  MySQL requires a length on indexes in text fields.
         # So, we provide them for mysql and handle everything else specially.
         # Oracle doesn't index on CLOB fields, so we skip it
@@ -37,7 +27,6 @@
         elsif Puppet[:dbadapter] != "oracle_enhanced"
           add_index :resources, [:title, :restype]
         end
->>>>>>> 1f3070c4
 
         create_table :source_files do |t|
           t.column :filename, :string
@@ -62,21 +51,8 @@
           t.column :created_at, :datetime
         end
 
-<<<<<<< HEAD
-                create_table :puppet_tags do |t|
-                    t.column :name, :string
-                    t.column :updated_at, :datetime
-                    t.column :created_at, :datetime
-                end
-
-		# Oracle automatically creates a primary key index
-		if Puppet[:dbadapter] != "oracle_enhanced"
-                    add_index :puppet_tags, :id, :integer => true
-		end
-=======
         # Oracle automatically creates a primary key index
         add_index :puppet_tags, :id, :integer => true if Puppet[:dbadapter] != "oracle_enhanced"
->>>>>>> 1f3070c4
 
         create_table :hosts do |t|
           t.column :name, :string, :null => false
