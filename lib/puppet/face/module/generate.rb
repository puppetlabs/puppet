Puppet::Face.define(:module, '1.0.0') do
  action(:generate) do
    summary "Generate boilerplate for a new module."
    description <<-EOT
      Generates boilerplate for a new module by creating the directory
      structure and files recommended for the Puppet community's best practices.

      A module may need additional directories beyond this boilerplate
      if it provides plugins, files, or templates.
    EOT

    returns "Array of Pathname objects representing paths of generated files."

    examples <<-EOT
      Generate a new module in the current directory:

      $ puppet module generate puppetlabs-ssh
      notice: Generating module at /Users/kelseyhightower/puppetlabs-ssh
      puppetlabs-ssh
      puppetlabs-ssh/tests
      puppetlabs-ssh/tests/init.pp
      puppetlabs-ssh/spec
      puppetlabs-ssh/spec/spec_helper.rb
      puppetlabs-ssh/spec/spec.opts
      puppetlabs-ssh/README
      puppetlabs-ssh/Modulefile
      puppetlabs-ssh/metadata.json
      puppetlabs-ssh/manifests
      puppetlabs-ssh/manifests/init.pp
    EOT

    arguments "<name>"

    when_invoked do |name, options|
<<<<<<< HEAD
      Puppet::Module::Tool.set_option_defaults options
      Puppet::Module::Tool::Applications::Generator.run(name, options)
=======
      Puppet::ModuleTool::Applications::Generator.run(name, options)
>>>>>>> 680f9a5c
    end

    when_rendering :console do |return_value|
      return_value.map {|f| f.to_s }.join("\n")
    end
  end
end<|MERGE_RESOLUTION|>--- conflicted
+++ resolved
@@ -32,12 +32,8 @@
     arguments "<name>"
 
     when_invoked do |name, options|
-<<<<<<< HEAD
-      Puppet::Module::Tool.set_option_defaults options
-      Puppet::Module::Tool::Applications::Generator.run(name, options)
-=======
+      Puppet::ModuleTool.set_option_defaults options
       Puppet::ModuleTool::Applications::Generator.run(name, options)
->>>>>>> 680f9a5c
     end
 
     when_rendering :console do |return_value|
