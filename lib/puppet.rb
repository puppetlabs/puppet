--- conflicted
+++ resolved
@@ -144,13 +144,6 @@
   def self.newtype(name, options = {}, &block)
     Puppet::Type.newtype(name, options, &block)
   end
-<<<<<<< HEAD
-
-  # We don't want to continue if Facter is not around, or isn't feature
-  # compliant
-  raise Puppet::Error, "Unsatifisied Facter dependency" unless Puppet.features.facter?
-=======
->>>>>>> b4c77d22
 end
 
 # This feels weird to me; I would really like for us to get to a state where there is never a "require" statement
