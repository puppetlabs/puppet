require 'puppet/version'

if Gem::Version.new(RUBY_VERSION.dup) < Gem::Version.new("1.9.3")
  raise LoadError, _("Puppet %{version} requires ruby 1.9.3 or greater.") % { version: Puppet.version }
end

Puppet::OLDEST_RECOMMENDED_RUBY_VERSION = '2.1.0'

# see the bottom of the file for further inclusions
# Also see the new Vendor support - towards the end
#
require 'facter'
require 'puppet/error'
require 'puppet/util'
require 'puppet/util/autoload'
require 'puppet/settings'
require 'puppet/util/feature'
require 'puppet/util/suidmanager'
require 'puppet/util/run_mode'
# PSON is deprecated, use JSON instead
require 'puppet/external/pson/common'
require 'puppet/external/pson/version'
require 'puppet/external/pson/pure'

# When running within puppetserver, the gettext-setup gem might not be available, so
# we need to skip initializing i18n functionality and stub out methods normally
# supplied by gettext-setup. Can be removed in Puppet 5. See PUP-7116.
begin
  require 'gettext-setup'
  require 'locale'

  # e.g. ~/code/puppet/locales. Also when running as a gem.
  local_locale_path = File.absolute_path('../locales', File.dirname(__FILE__))
  # e.g. /opt/puppetlabs/puppet/share/locale
  posix_system_locale_path = File.absolute_path('../../../share/locale', File.dirname(__FILE__))
  # e.g. C:\Program Files\Puppet Labs\Puppet\puppet\share\locale
  win32_system_locale_path = File.absolute_path('../../../../../puppet/share/locale', File.dirname(__FILE__))

  if File.exist?(local_locale_path)
    locale_path = local_locale_path
  elsif File.exist?(win32_system_locale_path)
    locale_path = win32_system_locale_path
  elsif File.exist?(posix_system_locale_path)
    locale_path = posix_system_locale_path
  else
    # We couldn't load our locale data.
    raise LoadError, "could not find locale data, skipping Gettext initialization"
  end

  Puppet::LOCALE_PATH = locale_path
  Puppet::GETTEXT_AVAILABLE = true
rescue LoadError
  def _(msg)
    msg
  end

  def n_(*args, &block)
    # assume two string args (singular and plural English form) and the count
    # to pluralize on
    plural = args[2] == 1 ? args[0] : args[1]
    # if a block is passed, prefer that over the string selection above
    block ? block.call : plural
  end
<<<<<<< HEAD
=======

  Puppet::LOCALE_PATH = nil
>>>>>>> 4d00550f
  Puppet::GETTEXT_AVAILABLE = false
end



#------------------------------------------------------------
# the top-level module
#
# all this really does is dictate how the whole system behaves, through
# preferences for things like debugging
#
# it's also a place to find top-level commands like 'debug'

# The main Puppet class. Everything is contained here.
#
# @api public
module Puppet
  require 'puppet/file_system'
  require 'puppet/etc'
  require 'puppet/context'
  require 'puppet/environments'

  class << self
    if Puppet::GETTEXT_AVAILABLE && Puppet::LOCALE_PATH
      if GettextSetup.method(:initialize).parameters.count == 1
        # Will load translations from PO files only
        GettextSetup.initialize(Puppet::LOCALE_PATH)
      else
        GettextSetup.initialize(Puppet::LOCALE_PATH, :file_format => :mo)
      end
      FastGettext.locale = GettextSetup.negotiate_locale(Locale.current.language)
    end

    include Puppet::Util
    attr_reader :features
  end

  # the hash that determines how our system behaves
  @@settings = Puppet::Settings.new

  # Note: It's important that these accessors (`self.settings`, `self.[]`) are
  # defined before we try to load any "features" (which happens a few lines below),
  # because the implementation of the features loading may examine the values of
  # settings.
  def self.settings
    @@settings
  end

  # Get the value for a setting
  #
  # @param [Symbol] param the setting to retrieve
  #
  # @api public
  def self.[](param)
    if param == :debug
      return Puppet::Util::Log.level == :debug
    else
      return @@settings[param]
    end
  end

  require 'puppet/util/logging'
  extend Puppet::Util::Logging

  # Setup facter's logging
  Puppet::Util::Logging.setup_facter_logging!

  # The feature collection
  @features = Puppet::Util::Feature.new('puppet/feature')

  # Load the base features.
  require 'puppet/feature/base'

  # Store a new default value.
  def self.define_settings(section, hash)
    @@settings.define_settings(section, hash)
  end

  # setting access and stuff
  def self.[]=(param,value)
    @@settings[param] = value
  end

  def self.clear
    @@settings.clear
  end

  def self.debug=(value)
    if value
      Puppet::Util::Log.level=(:debug)
    else
      Puppet::Util::Log.level=(:notice)
    end
  end

  def self.run_mode
    # This sucks (the existence of this method); there are a lot of places in our code that branch based the value of
    # "run mode", but there used to be some really confusing code paths that made it almost impossible to determine
    # when during the lifecycle of a puppet application run the value would be set properly.  A lot of the lifecycle
    # stuff has been cleaned up now, but it still seems frightening that we rely so heavily on this value.
    #
    # I'd like to see about getting rid of the concept of "run_mode" entirely, but there are just too many places in
    # the code that call this method at the moment... so I've settled for isolating it inside of the Settings class
    # (rather than using a global variable, as we did previously...).  Would be good to revisit this at some point.
    #
    # --cprice 2012-03-16
    Puppet::Util::RunMode[@@settings.preferred_run_mode]
  end

  # Load all of the settings.
  require 'puppet/defaults'

  # Now that settings are loaded we have the code loaded to be able to issue
  # deprecation warnings. Warn if we're on a deprecated ruby version.
  if Gem::Version.new(RUBY_VERSION.dup) < Gem::Version.new(Puppet::OLDEST_RECOMMENDED_RUBY_VERSION)
    Puppet.deprecation_warning(_("Support for ruby version %{version} is deprecated and will be removed in a future release. See https://docs.puppet.com/puppet/latest/system_requirements.html#ruby for a list of supported ruby versions.") % { version: RUBY_VERSION })
  end

  # Initialize puppet's settings. This is intended only for use by external tools that are not
  #  built off of the Faces API or the Puppet::Util::Application class. It may also be used
  #  to initialize state so that a Face may be used programatically, rather than as a stand-alone
  #  command-line tool.
  #
  # @api public
  # @param args [Array<String>] the command line arguments to use for initialization
  # @return [void]
  def self.initialize_settings(args = [])
    do_initialize_settings_for_run_mode(:user, args)
  end

  # private helper method to provide the implementation details of initializing for a run mode,
  #  but allowing us to control where the deprecation warning is issued
  def self.do_initialize_settings_for_run_mode(run_mode, args)
    Puppet.settings.initialize_global_settings(args)
    run_mode = Puppet::Util::RunMode[run_mode]
    Puppet.settings.initialize_app_defaults(Puppet::Settings.app_defaults_for_run_mode(run_mode))
    Puppet.push_context(Puppet.base_context(Puppet.settings), "Initial context after settings initialization")
    Puppet::Parser::Functions.reset
  end
  private_class_method :do_initialize_settings_for_run_mode

  # Initialize puppet's core facts. It should not be called before initialize_settings.
  def self.initialize_facts
    # Add the puppetversion fact; this is done before generating the hash so it is
    # accessible to custom facts.
    Facter.add(:puppetversion) do
      setcode { Puppet.version.to_s }
    end

    Facter.add(:agent_specified_environment) do
      setcode do
        if Puppet.settings.set_by_config?(:environment)
          Puppet[:environment]
        end
      end
    end
  end

  # Create a new type.  Just proxy to the Type class.  The mirroring query
  # code was deprecated in 2008, but this is still in heavy use.  I suppose
  # this can count as a soft deprecation for the next dev. --daniel 2011-04-12
  def self.newtype(name, options = {}, &block)
    Puppet.deprecation_warning(_("Creating %{name} via Puppet.newtype is deprecated and will be removed in a future release. Use Puppet::Type.newtype instead.") % { name: name })
    Puppet::Type.newtype(name, options, &block)
  end

  # Load vendored (setup paths, and load what is needed upfront).
  # See the Vendor class for how to add additional vendored gems/code
  require "puppet/vendor"
  Puppet::Vendor.load_vendored

  # The bindings used for initialization of puppet
  #
  # @param settings [Puppet::Settings,Hash<Symbol,String>] either a Puppet::Settings instance
  #   or a Hash of settings key/value pairs.
  # @api private
  def self.base_context(settings)
    environmentpath = settings[:environmentpath]
    basemodulepath = Puppet::Node::Environment.split_path(settings[:basemodulepath])

    if environmentpath.nil? || environmentpath.empty?
      raise(Puppet::Error, _("The environmentpath setting cannot be empty or nil."))
    else
      loaders = Puppet::Environments::Directories.from_path(environmentpath, basemodulepath)
      # in case the configured environment (used for the default sometimes)
      # doesn't exist
      default_environment = Puppet[:environment].to_sym
      if default_environment == :production
        loaders << Puppet::Environments::StaticPrivate.new(
          Puppet::Node::Environment.create(default_environment,
                                           basemodulepath,
                                           Puppet::Node::Environment::NO_MANIFEST))
      end
    end

    {
      :environments => Puppet::Environments::Cached.new(Puppet::Environments::Combined.new(*loaders)),
      :http_pool => proc {
        require 'puppet/network/http'
        Puppet::Network::HTTP::NoCachePool.new
      },
      :ssl_host => proc { Puppet::SSL::Host.localhost },
      :plugins => proc { Puppet::Plugins::Configuration.load_plugins }
    }
  end

  # A simple set of bindings that is just enough to limp along to
  # initialization where the {base_context} bindings are put in place
  # @api private
  def self.bootstrap_context
    root_environment = Puppet::Node::Environment.create(:'*root*', [], Puppet::Node::Environment::NO_MANIFEST)
    {
      :current_environment => root_environment,
      :root_environment => root_environment
    }
  end

  # @param overrides [Hash] A hash of bindings to be merged with the parent context.
  # @param description [String] A description of the context.
  # @api private
  def self.push_context(overrides, description = "")
    @context.push(overrides, description)
  end

  # Return to the previous context.
  # @raise [StackUnderflow] if the current context is the root
  # @api private
  def self.pop_context
    @context.pop
  end

  # Lookup a binding by name or return a default value provided by a passed block (if given).
  # @api private
  def self.lookup(name, &block)
    @context.lookup(name, &block)
  end

  # @param bindings [Hash] A hash of bindings to be merged with the parent context.
  # @param description [String] A description of the context.
  # @yield [] A block executed in the context of the temporarily pushed bindings.
  # @api private
  def self.override(bindings, description = "", &block)
    @context.override(bindings, description, &block)
  end

  # @param name The name of a context key to ignore; intended for test usage.
  # @api private
  def self.ignore(name)
    @context.ignore(name)
  end

  # @param name The name of a previously ignored context key to restore; intended for test usage.
  # @api private
  def self.restore(name)
    @context.restore(name)
  end

  # @api private
  def self.mark_context(name)
    @context.mark(name)
  end

  # @api private
  def self.rollback_context(name)
    @context.rollback(name)
  end

  require 'puppet/node'

  # The single instance used for normal operation
  @context = Puppet::Context.new(bootstrap_context)
end

# This feels weird to me; I would really like for us to get to a state where there is never a "require" statement
#  anywhere besides the very top of a file.  That would not be possible at the moment without a great deal of
#  effort, but I think we should strive for it and revisit this at some point.  --cprice 2012-03-16

require 'puppet/indirector'
require 'puppet/compilable_resource_type'
require 'puppet/type'
require 'puppet/resource'
require 'puppet/parser'
require 'puppet/network'
require 'puppet/ssl'
require 'puppet/module'
require 'puppet/data_binding'
require 'puppet/util/storage'
require 'puppet/status'
require 'puppet/file_bucket/file'
require 'puppet/plugins/configuration'<|MERGE_RESOLUTION|>--- conflicted
+++ resolved
@@ -61,11 +61,8 @@
     # if a block is passed, prefer that over the string selection above
     block ? block.call : plural
   end
-<<<<<<< HEAD
-=======
 
   Puppet::LOCALE_PATH = nil
->>>>>>> 4d00550f
   Puppet::GETTEXT_AVAILABLE = false
 end
 
