--- conflicted
+++ resolved
@@ -235,26 +235,7 @@
 
     {
       :environments => Puppet::Environments::Cached.new(Puppet::Environments::Combined.new(*loaders)),
-<<<<<<< HEAD
-      :ssl_context => proc {
-        begin
-          cert = Puppet::X509::CertProvider.new
-          password = cert.load_private_key_password
-          ssl = Puppet::SSL::SSLProvider.new
-          ssl.load_context(certname: Puppet[:certname], password: password)
-        rescue => e
-          # TRANSLATORS: `message` is an already translated string of why SSL failed to initialize
-          Puppet.log_exception(e, _("Failed to initialize SSL: %{message}") % { message: e.message })
-          # TRANSLATORS: `puppet agent -t` is a command and should not be translated
-          Puppet.err(_("Run `puppet agent -t`"))
-          raise e
-        end
-      },
-=======
-      :http_pool => proc { Puppet.runtime[:http].pool },
       :ssl_context => proc { Puppet.runtime[:http].default_ssl_context },
-      :ssl_host => proc { Puppet::SSL::Host.localhost(true) },
->>>>>>> 6a77bf08
       :http_session => proc { Puppet.runtime[:http].create_session },
       :plugins => proc { Puppet::Plugins::Configuration.load_plugins },
       :rich_data => false
