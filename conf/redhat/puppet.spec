--- conflicted
+++ resolved
@@ -5,13 +5,8 @@
 %global confdir conf/redhat
 
 Name:           puppet
-<<<<<<< HEAD
 Version:        3.0.0
 Release:        0.1rc3%{?dist}
-=======
-Version:        2.7.16
-Release:        0.1rc1%{?dist}
->>>>>>> da36281f
 #Release:        1%{?dist}
 Summary:        A network tool for managing many disparate systems
 License:        ASL 2.0
@@ -25,11 +20,7 @@
 
 BuildRoot:      %{_tmppath}/%{name}-%{version}-%{release}-root-%(%{__id_u} -n)
 
-<<<<<<< HEAD
 BuildRequires:  facter >= 2.0
-=======
-BuildRequires:  facter >= 1.5, facter < 2.0
->>>>>>> da36281f
 BuildRequires:  ruby >= 1.8.5
 
 BuildArch:      noarch
@@ -45,11 +36,7 @@
 %endif
 %endif
 
-<<<<<<< HEAD
 Requires:       facter >= 2.0.0
-=======
-Requires:       facter >= 1.5, facter < 2.0
->>>>>>> da36281f
 Requires:       ruby >= 1.8.5
 Requires:       hiera >= 1.0.0
 Requires:       hiera-puppet >= 1.0.0
@@ -280,7 +267,9 @@
 rm -rf %{buildroot}
 
 %changelog
-<<<<<<< HEAD
+* Wed Jun 06 2012 Matthaus Litteken <matthaus@puppetlabs.com> - 2.7.16-0.1rc1
+- Update for 2.7.16rc1, added generated manpages
+
 * Fri Jun 01 2012 Matthaus Litteken <matthaus@puppetlabs.com> - 3.0.0-0.1rc3
 * Puppet 3.0.0rc3 Release
 
@@ -291,12 +280,6 @@
 * Puppet 3.0.0rc1 Release
 
 * Fri Jun 1 2012 Matthaus Litteken <matthaus@puppetlabs.com> - 2.7.15-0.1rc4
-=======
-* Wed Jun 06 2012 Matthaus Litteken <matthaus@puppetlabs.com> - 2.7.16-0.1rc1
-- Update for 2.7.16rc1, added generated manpages
-
-* Fri Jun 01 2012 Matthaus Litteken <matthaus@puppetlabs.com> - 2.7.15-0.1rc4
->>>>>>> da36281f
 - Update for 2.7.15rc4
 
 * Tue May 29 2012 Moses Mendoza <moses@puppetlabs.com> - 2.7.15-0.1rc3
