--- conflicted
+++ resolved
@@ -44,16 +44,6 @@
     package { '#{package_name[platform]}':
       ensure => present,
     }
-<<<<<<< HEAD
-    if ($os['name'] == 'Fedora') and ($os['release']['major'] == '23') {
-      package{'libnghttp2':
-        ensure => latest,
-        install_options => '--best',
-        before => Package['httpd'],
-      }
-    }
-=======
->>>>>>> 7e0a01af
   }
   manifest_service_masked = %Q{
     service { '#{package_name[platform]}':
