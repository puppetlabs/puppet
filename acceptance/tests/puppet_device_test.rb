test_name "puppet device is able to run and configure a node"

tag 'server'

teardown do
  on(master, "[ -f /etc/puppetlabs/puppet/puppet.conf.bak ] && mv /etc/puppetlabs/puppet/puppet.conf.bak /etc/puppetlabs/puppet/puppet.conf")
  # revert permission changes to reset state for other tests
  on(master, "puppet agent -t --server #{master}")
end

# set sensible defaults
on(master, "cp /etc/puppetlabs/puppet/puppet.conf /etc/puppetlabs/puppet/puppet.conf.bak")
on(master, "puppet config set server $(hostname --fqdn)")

codedir = "#{master.puppet['codedir']}/modules"
confdir = master.puppet['confdir']
common_options="--config /tmp/puppet.conf --debug --trace -w0"

on(master, puppet("module install --target-dir #{codedir} puppetlabs-test_device"))
on(master, puppet("module install --target-dir #{codedir} puppetlabs-device_manager"))
on(master, puppet("module install --target-dir #{codedir} puppetlabs-resource_api"))

apply_manifest_on(master, <<MANIFEST, :catch_failures => true)
# create and configure test user to trigger PUP-9642
user {
  'test':
    ensure => 'present',
}

# testfile for --apply
file {
  '/tmp/spinner.pp':
    content => "spinner { '999': ensure => 'absent' }"
}

# install and configure the Resource API
service { 'puppetserver': }
include 'resource_api::server', 'resource_api::agent'
MANIFEST

on(master, "cp -v #{confdir}/puppet.conf /tmp/puppet.conf")
on(master, "echo \"#{<<-CONF}\" >> /tmp/puppet.conf")
[main]
user = test
CONF

# configure device credentials
on(master, puppet("apply -e 'device_manager { [\"spinny1.example.com\", \"spinny2.example.com\", \"spinny3.example.com\"]: type => 'spinner', credentials => { facts_cpu_time => 1 }, include_module => false }'"))

# run operation without certificate
on(master, "umask 077; puppet device #{common_options} --target spinny1.example.com --facts")

# request cert, or fall through
on(master, "umask 077; puppet device #{common_options} --target spinny1.example.com", acceptable_exit_codes: [0, 1]) do |result|
  assert_no_match(/Permission denied/, result.stderr, 'cert requesting failed')
end
<<<<<<< HEAD

on(master, "umask 077; puppetserver ca sign --certname spinny1.example.com")
=======
on(master, "umask 077; puppet cert sign spinny1.example.com --allow-dns-alt-names")
>>>>>>> be4d81eb

# test catalog application
on(master, "umask 077; puppet device #{common_options} --target spinny1.example.com")

# test --resource
on(master, "umask 077; puppet device  #{common_options} --target spinny1.example.com --resource spinner")

# test --apply
on(master, "umask 077; puppet device  #{common_options} --target spinny1.example.com --apply /tmp/spinner.pp")

# test development runmode
common_options += " --libdir #{codedir}/test_device/lib"
on(master, "umask 077; puppet device #{common_options} --target spinny2.example.com --facts")
on(master, "umask 077; puppet device #{common_options} --target spinny2.example.com", acceptable_exit_codes: [0, 1]) do |result|
  assert_no_match(/Permission denied/, result.stderr, 'cert requesting failed with --libdir')
end
<<<<<<< HEAD
on(master, "umask 077; puppetserver ca sign --certname spinny2.example.com")
=======
on(master, "puppet cert sign spinny2.example.com --allow-dns-alt-names")
>>>>>>> be4d81eb
on(master, "umask 077; puppet device #{common_options} --target spinny2.example.com")<|MERGE_RESOLUTION|>--- conflicted
+++ resolved
@@ -54,12 +54,8 @@
 on(master, "umask 077; puppet device #{common_options} --target spinny1.example.com", acceptable_exit_codes: [0, 1]) do |result|
   assert_no_match(/Permission denied/, result.stderr, 'cert requesting failed')
 end
-<<<<<<< HEAD
 
 on(master, "umask 077; puppetserver ca sign --certname spinny1.example.com")
-=======
-on(master, "umask 077; puppet cert sign spinny1.example.com --allow-dns-alt-names")
->>>>>>> be4d81eb
 
 # test catalog application
 on(master, "umask 077; puppet device #{common_options} --target spinny1.example.com")
@@ -76,9 +72,5 @@
 on(master, "umask 077; puppet device #{common_options} --target spinny2.example.com", acceptable_exit_codes: [0, 1]) do |result|
   assert_no_match(/Permission denied/, result.stderr, 'cert requesting failed with --libdir')
 end
-<<<<<<< HEAD
 on(master, "umask 077; puppetserver ca sign --certname spinny2.example.com")
-=======
-on(master, "puppet cert sign spinny2.example.com --allow-dns-alt-names")
->>>>>>> be4d81eb
 on(master, "umask 077; puppet device #{common_options} --target spinny2.example.com")