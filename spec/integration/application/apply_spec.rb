require 'spec_helper'
require 'puppet_spec/files'

describe "apply" do
  include PuppetSpec::Files

  before :each do
    Puppet[:reports] = "none"
  end

  describe "when applying provided catalogs" do
    it "can apply catalogs provided in a file in pson" do
      file_to_create = tmpfile("pson_catalog")
      catalog = Puppet::Resource::Catalog.new('mine', Puppet.lookup(:environments).get(Puppet[:environment]))
      resource = Puppet::Resource.new(:file, file_to_create, :parameters => {:content => "my stuff"})
      catalog.add_resource resource

      manifest = file_containing("manifest", catalog.to_pson)

      puppet = Puppet::Application[:apply]
      puppet.options[:catalog] = manifest

      puppet.apply

      expect(Puppet::FileSystem.exist?(file_to_create)).to be_truthy
      expect(File.read(file_to_create)).to eq("my stuff")
    end
  end

  it "applies a given file even when a directory environment is specified" do
    manifest = file_containing("manifest.pp", "notice('it was applied')")

    special = Puppet::Node::Environment.create(:special, [])
    Puppet.override(:current_environment => special) do
      Puppet[:environment] = 'special'
      puppet = Puppet::Application[:apply]
      puppet.stubs(:command_line).returns(stub('command_line', :args => [manifest]))
      expect { puppet.run_command }.to exit_with(0)
    end

    expect(@logs.map(&:to_s)).to include('it was applied')
  end

<<<<<<< HEAD
  it "adds environment to the $server_facts variable if trusted_server_facts is true" do
    manifest = file_containing("manifest.pp", "notice(\"$server_facts\")")
    Puppet[:trusted_server_facts] = true

    puppet = Puppet::Application[:apply]
    puppet.stubs(:command_line).returns(stub('command_line', :args => [manifest]))

    expect { puppet.run_command }.to exit_with(0)

    expect(@logs.map(&:to_s)).to include(/{environment =>.*/)
  end

  it "applies a given file even when an ENC is configured", :if => !Puppet.features.microsoft_windows? do
    manifest = file_containing("manifest.pp", "notice('specific manifest applied')")
    enc = script_containing('enc_script',
      :windows => '@echo classes: []' + "\n" + '@echo environment: special',
      :posix   => '#!/bin/sh' + "\n" + 'echo "classes: []"' + "\n" + 'echo "environment: special"')

    Dir.mkdir(File.join(Puppet[:environmentpath], "special"), 0755)
=======
  it "applies a given file even when an ENC is configured and specifies an environment",
     :if => !Puppet.features.microsoft_windows? do
    manifest = file_containing("manifest.pp", "notice('specific manifest applied')")
    enc = file_containing("enc_script", "#!/bin/sh\necho 'classes: []'\necho 'environment: special'")
    File.chmod(0755, enc)
>>>>>>> a59f6d0a

    special = Puppet::Node::Environment.create(:special, [])
    Puppet.override(:current_environment => special) do
      Puppet[:environment] = 'special'
      Puppet[:node_terminus] = 'exec'
      Puppet[:external_nodes] = enc
      puppet = Puppet::Application[:apply]
      puppet.stubs(:command_line).returns(stub('command_line', :args => [manifest]))
      expect { puppet.run_command }.to exit_with(0)
    end

    expect(@logs.map(&:to_s)).to include('specific manifest applied')
  end

<<<<<<< HEAD
  context "handles errors" do
    it "logs compile errors once" do
      Puppet.initialize_settings([])
      apply = Puppet::Application.find(:apply).new(stub('command_line', :subcommand_name => :apply, :args => []))
      apply.options[:code] = '08'

      msg = 'valid octal'
      callback = Proc.new do |actual|
        expect(actual.scan(Regexp.new(msg))).to eq([msg])
      end

      expect do
        apply.run
      end.to have_printed(callback).and_exit_with(1)
    end

    it "logs compile post processing errors once" do
      Puppet.initialize_settings([])
      apply = Puppet::Application.find(:apply).new(stub('command_line', :subcommand_name => :apply, :args => []))
      path = File.expand_path('/tmp/content_file_test.Q634Dlmtime')
      apply.options[:code] = "file { '#{path}':
        content => 'This is the test file content',
        ensure => present,
        checksum => mtime
      }"

      msg = 'You cannot specify content when using checksum'
      callback = Proc.new do |actual|
        expect(actual.scan(Regexp.new(msg))).to eq([msg])
      end

      expect do
        apply.run
      end.to have_printed(callback).and_exit_with(1)
    end
  end

=======
>>>>>>> a59f6d0a
  context "with a module in an environment" do
    let(:envdir) { tmpdir('environments') }
    let(:modulepath) { File.join(envdir, 'spec', 'modules') }
    let(:execute) { 'include amod' }

    before(:each) do
      dir_contained_in(envdir, {
        "spec" => {
          "modules" => {
            "amod" => {
              "manifests" => {
                "init.pp" => "class amod{ notice('amod class included') }"
              }
            }
          }
        }
      })

      Puppet[:environmentpath] = envdir
    end

    def init_cli_args_and_apply_app(args, execute)
      Puppet.initialize_settings(args)
      puppet = Puppet::Application.find(:apply).new(stub('command_line', :subcommand_name => :apply, :args => args))
      puppet.options[:code] = execute
      return puppet
    end

    context "given the --modulepath option" do
      let(:args) { ['-e', execute, '--modulepath', modulepath] }

      it "looks in --modulepath even when the default directory environment exists" do
        apply = init_cli_args_and_apply_app(args, execute)

        expect do
          expect { apply.run }.to exit_with(0)
        end.to have_printed('amod class included')
      end

      it "looks in --modulepath even when given a specific directory --environment" do
        args << '--environment' << 'production'
        apply = init_cli_args_and_apply_app(args, execute)

        expect do
          expect { apply.run }.to exit_with(0)
        end.to have_printed('amod class included')
      end

      it "looks in --modulepath when given multiple paths in --modulepath" do
        args = ['-e', execute, '--modulepath', [tmpdir('notmodulepath'), modulepath].join(File::PATH_SEPARATOR)]
        apply = init_cli_args_and_apply_app(args, execute)

        expect do
          expect { apply.run }.to exit_with(0)
        end.to have_printed('amod class included')
      end
    end

    # When executing an ENC script, output cannot be captured using
    # expect { }.to have_printed(...)
<<<<<<< HEAD
    # External node script execution will fail, likely due to the tampering
    # with the basic file descriptors.
    # Workaround: Define a log destination and merely inspect logs.
    context "with an ENC" do
      let(:logdest) { tmpfile('logdest') }
      let(:args) { ['-e', execute, '--logdest', logdest ] }
      let(:enc) do
        script_containing('enc_script',
          :windows => '@echo environment: spec',
          :posix   => '#!/bin/sh' + "\n" + 'echo "environment: spec"')
=======
    # External node script execution will fail, likely due to the tempering
    # with the basic file descriptors.
    # Workaround: Define a log destination and merely inspect logs.
    context "with an ENC",
        :if => !Puppet.features.microsoft_windows? do
      let(:logdest) { tmpfile('logdest') }
      let(:args) { ['-e', execute, '--logdest', logdest ] }
      let(:enc) do
        result = file_containing("enc_script", "#!/bin/sh\necho 'environment: spec'")
        File.chmod(0755, result)
        result
>>>>>>> a59f6d0a
      end

      before :each do
        Puppet[:node_terminus] = 'exec'
        Puppet[:external_nodes] = enc
      end

      it "should use the environment that the ENC mandates" do
        apply = init_cli_args_and_apply_app(args, execute)
        expect { apply.run }.to exit_with(0)
        expect(@logs.map(&:to_s)).to include('amod class included')
      end

      it "should prefer the ENC environment over the configured one and emit a warning" do
        apply = init_cli_args_and_apply_app(args + [ '--environment', 'production' ], execute)
        expect { apply.run }.to exit_with(0)
        logs = @logs.map(&:to_s)
        expect(logs).to include('amod class included')
<<<<<<< HEAD
        expect(logs).to include(match(/doesn't match server specified environment/))
      end
=======
        expect(logs * "\n").to match /doesn't match server specified environment/
      end

>>>>>>> a59f6d0a
    end

  end
end<|MERGE_RESOLUTION|>--- conflicted
+++ resolved
@@ -41,7 +41,6 @@
     expect(@logs.map(&:to_s)).to include('it was applied')
   end
 
-<<<<<<< HEAD
   it "adds environment to the $server_facts variable if trusted_server_facts is true" do
     manifest = file_containing("manifest.pp", "notice(\"$server_facts\")")
     Puppet[:trusted_server_facts] = true
@@ -61,13 +60,6 @@
       :posix   => '#!/bin/sh' + "\n" + 'echo "classes: []"' + "\n" + 'echo "environment: special"')
 
     Dir.mkdir(File.join(Puppet[:environmentpath], "special"), 0755)
-=======
-  it "applies a given file even when an ENC is configured and specifies an environment",
-     :if => !Puppet.features.microsoft_windows? do
-    manifest = file_containing("manifest.pp", "notice('specific manifest applied')")
-    enc = file_containing("enc_script", "#!/bin/sh\necho 'classes: []'\necho 'environment: special'")
-    File.chmod(0755, enc)
->>>>>>> a59f6d0a
 
     special = Puppet::Node::Environment.create(:special, [])
     Puppet.override(:current_environment => special) do
@@ -82,7 +74,6 @@
     expect(@logs.map(&:to_s)).to include('specific manifest applied')
   end
 
-<<<<<<< HEAD
   context "handles errors" do
     it "logs compile errors once" do
       Puppet.initialize_settings([])
@@ -120,8 +111,6 @@
     end
   end
 
-=======
->>>>>>> a59f6d0a
   context "with a module in an environment" do
     let(:envdir) { tmpdir('environments') }
     let(:modulepath) { File.join(envdir, 'spec', 'modules') }
@@ -182,7 +171,6 @@
 
     # When executing an ENC script, output cannot be captured using
     # expect { }.to have_printed(...)
-<<<<<<< HEAD
     # External node script execution will fail, likely due to the tampering
     # with the basic file descriptors.
     # Workaround: Define a log destination and merely inspect logs.
@@ -193,19 +181,6 @@
         script_containing('enc_script',
           :windows => '@echo environment: spec',
           :posix   => '#!/bin/sh' + "\n" + 'echo "environment: spec"')
-=======
-    # External node script execution will fail, likely due to the tempering
-    # with the basic file descriptors.
-    # Workaround: Define a log destination and merely inspect logs.
-    context "with an ENC",
-        :if => !Puppet.features.microsoft_windows? do
-      let(:logdest) { tmpfile('logdest') }
-      let(:args) { ['-e', execute, '--logdest', logdest ] }
-      let(:enc) do
-        result = file_containing("enc_script", "#!/bin/sh\necho 'environment: spec'")
-        File.chmod(0755, result)
-        result
->>>>>>> a59f6d0a
       end
 
       before :each do
@@ -224,14 +199,8 @@
         expect { apply.run }.to exit_with(0)
         logs = @logs.map(&:to_s)
         expect(logs).to include('amod class included')
-<<<<<<< HEAD
         expect(logs).to include(match(/doesn't match server specified environment/))
       end
-=======
-        expect(logs * "\n").to match /doesn't match server specified environment/
-      end
-
->>>>>>> a59f6d0a
     end
 
   end
