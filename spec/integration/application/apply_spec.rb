--- conflicted
+++ resolved
@@ -8,7 +8,7 @@
   before :each do
     Puppet[:reports] = "none"
     # Let exceptions be raised instead of exiting
-    Puppet::Application.any_instance.stubs(:exit_on_fail).yields
+    allow_any_instance_of(Puppet::Application).to receive(:exit_on_fail).and_yield
   end
 
   describe "when applying provided catalogs" do
@@ -165,7 +165,7 @@
                     'street' => String,
                     'zipcode' => String,
                     'city' => String,
-                  } 
+                  }
                 }]
               PUPPET
               'address.pp' => <<-PUPPET,
@@ -173,7 +173,7 @@
                   parent => Mod::StreetAddress,
                   attributes => {
                     'state' => String
-                  } 
+                  }
                 }]
               PUPPET
               'contact.pp' => <<-PUPPET,
@@ -476,11 +476,7 @@
         catalog = compile_to_catalog(execute, node)
         apply = Puppet::Application[:apply]
         apply.options[:catalog] = file_containing('manifest', catalog.to_json)
-<<<<<<< HEAD
-        apply.expects(:apply_catalog).with do |cat|
-=======
         expect(apply).to receive(:apply_catalog) do |cat|
->>>>>>> c4b0f889
           expect(cat.resource(:notify, 'rx')['message']).to be_a(String)
           expect(cat.resource(:notify, 'bin')['message']).to be_a(String)
           expect(cat.resource(:notify, 'ver')['message']).to be_a(String)
@@ -496,13 +492,8 @@
         json = compile_to_catalog('include amod::bad_type', node).to_json
         apply = Puppet::Application[:apply]
         apply.options[:catalog] = file_containing('manifest', json)
-<<<<<<< HEAD
-        apply.expects(:apply_catalog).with do |catalog|
+        expect(apply).to receive(:apply_catalog) do |catalog|
           expect(catalog.resource(:notify, 'bogus')['message']).to be_a(String)
-=======
-        expect(apply).to receive(:apply_catalog) do |cat|
-          expect(cat.resource(:notify, 'bogus')['message']).to be_a(String)
->>>>>>> c4b0f889
         end
 
         apply.run
@@ -523,23 +514,16 @@
       it 'will notify a regexp using Regexp#to_s' do
         catalog = compile_to_catalog(execute, node)
         apply = Puppet::Application[:apply]
-<<<<<<< HEAD
         serialized_catalog = Puppet.override(rich_data: true) do
           catalog.to_json
         end
         apply.options[:catalog] = file_containing('manifest', serialized_catalog)
-        apply.expects(:apply_catalog).with do |cat|
+        expect(apply).to receive(:apply_catalog) do |cat|
           expect(cat.resource(:notify, 'rx')['message']).to be_a(Regexp)
           # The resource return in this expect is a String, but since it was a Binary type that
           # was converted with `resolve_and_replace`, we want to make sure that the encoding
           # of that string is the expected ASCII-8BIT.
           expect(cat.resource(:notify, 'bin')['message'].encoding.inspect).to include('ASCII-8BIT')
-=======
-        apply.options[:catalog] = file_containing('manifest', catalog.to_json)
-        expect(apply).to receive(:apply_catalog) do |cat|
-          expect(cat.resource(:notify, 'rx')['message']).to be_a(Regexp)
-          expect(cat.resource(:notify, 'bin')['message']).to be_a(Puppet::Pops::Types::PBinaryType::Binary)
->>>>>>> c4b0f889
           expect(cat.resource(:notify, 'ver')['message']).to be_a(SemanticPuppet::Version)
           expect(cat.resource(:notify, 'vrange')['message']).to be_a(SemanticPuppet::VersionRange)
           expect(cat.resource(:notify, 'tspan')['message']).to be_a(Puppet::Pops::Time::Timespan)
