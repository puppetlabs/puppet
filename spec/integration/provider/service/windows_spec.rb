--- conflicted
+++ resolved
@@ -8,11 +8,7 @@
   require 'puppet/util/windows'
 
   before :each do
-<<<<<<< HEAD
-    Puppet::Type.type(:service).stubs(:defaultprovider).returns provider_class
-=======
-    allow(Puppet::Type.type(:service)).to receive(:defaultprovider).and_return(described_class)
->>>>>>> c4b0f889
+    allow(Puppet::Type.type(:service)).to receive(:defaultprovider).and_return(provider_class)
   end
 
   context 'should return valid values when querying a service that does not exist' do
