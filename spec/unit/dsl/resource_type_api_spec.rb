#!/usr/bin/env ruby

require File.dirname(__FILE__) + '/../../spec_helper'

require 'puppet/dsl/resource_type_api'

describe Puppet::DSL::ResourceTypeAPI do
<<<<<<< HEAD
  # Run the given block in the context of a new ResourceTypeAPI
  # object.
  def test_api_call(&block)
    Thread.current[:known_resource_types] = Puppet::Resource::TypeCollection.new(:env)
    Puppet::DSL::ResourceTypeAPI.new.instance_eval(&block)
  ensure
    Thread.current[:known_resource_types] = nil
=======
  # Verify that the block creates a single AST node through the API,
  # instantiate that AST node into a types, and return that type.
  def test_api_call(&block)
    main_object = Puppet::DSL::ResourceTypeAPI.new
    main_object.instance_eval(&block)
    created_ast_objects = main_object.instance_eval { @__created_ast_objects__ }
    created_ast_objects.length.should == 1
    new_types = created_ast_objects[0].instantiate('')
    new_types.length.should == 1
    new_types[0]
  ensure
    Thread.current[:ruby_file_parse_result] = nil
>>>>>>> 6b278503
  end

  [:definition, :node, :hostclass].each do |type|
    method = type == :definition ? "define" : type
    it "should be able to create a #{type}" do
<<<<<<< HEAD
      newtype = Puppet::Resource::Type.new(:hostclass, "foo")
      Puppet::Resource::Type.expects(:new).with { |t, n, args| t == type }.returns newtype
      test_api_call { send(method, "myname") }
    end

    it "should use the provided name when creating a #{type}" do
      type = Puppet::Resource::Type.new(:hostclass, "foo")
      Puppet::Resource::Type.expects(:new).with { |t, n, args| n == "myname" }.returns type
      test_api_call { send(method, "myname") }
    end

    unless type == :definition
      it "should pass in any provided options" do
        type = Puppet::Resource::Type.new(:hostclass, "foo")
        Puppet::Resource::Type.expects(:new).with { |t, n, args| args == {:myarg => :myvalue} }.returns type
        test_api_call { send(method, "myname", :myarg => :myvalue) }
=======
      newtype = test_api_call { send(method, "myname").should == nil }
      newtype.should be_a(Puppet::Resource::Type)
      newtype.type.should == type
    end

    it "should use the provided name when creating a #{type}" do
      newtype = test_api_call { send(method, "myname") }
      newtype.name.should == "myname"
    end

    unless type == :definition
      it "should pass in any provided options when creating a #{type}" do
        newtype = test_api_call { send(method, "myname", :line => 200) }
        newtype.line.should == 200
>>>>>>> 6b278503
      end
    end

    it "should set any provided block as the type's ruby code" do
<<<<<<< HEAD
      Puppet::Resource::Type.any_instance.expects(:ruby_code=).with { |blk| blk.call == 'foo' }
      test_api_call { send(method, "myname") { 'foo' } }
    end

    it "should add the type to the current environment's known resource types" do
      begin
        newtype = Puppet::Resource::Type.new(:hostclass, "foo")
        Puppet::Resource::Type.expects(:new).returns newtype
        known_resource_types = Puppet::Resource::TypeCollection.new(:env)
        Thread.current[:known_resource_types] = known_resource_types
        known_resource_types.expects(:add).with(newtype)
        Puppet::DSL::ResourceTypeAPI.new.instance_eval { hostclass "myname" }
      ensure
        Thread.current[:known_resource_types] = nil
      end
=======
      newtype = test_api_call { send(method, "myname") { 'method_result' } }
      newtype.ruby_code.call.should == 'method_result'
>>>>>>> 6b278503
    end
  end

  describe "when creating a definition" do
    it "should use the provided options to define valid arguments for the resource type" do
<<<<<<< HEAD
      newtype = Puppet::Resource::Type.new(:definition, "foo")
      Puppet::Resource::Type.expects(:new).returns newtype
      test_api_call { define("myname", :arg1, :arg2) }
      newtype.instance_eval { @arguments }.should == { 'arg1' => nil, 'arg2' => nil }
=======
      newtype = test_api_call { define("myname", :arg1, :arg2) }
      newtype.arguments.should == { 'arg1' => nil, 'arg2' => nil }
>>>>>>> 6b278503
    end
  end
end<|MERGE_RESOLUTION|>--- conflicted
+++ resolved
@@ -5,15 +5,6 @@
 require 'puppet/dsl/resource_type_api'
 
 describe Puppet::DSL::ResourceTypeAPI do
-<<<<<<< HEAD
-  # Run the given block in the context of a new ResourceTypeAPI
-  # object.
-  def test_api_call(&block)
-    Thread.current[:known_resource_types] = Puppet::Resource::TypeCollection.new(:env)
-    Puppet::DSL::ResourceTypeAPI.new.instance_eval(&block)
-  ensure
-    Thread.current[:known_resource_types] = nil
-=======
   # Verify that the block creates a single AST node through the API,
   # instantiate that AST node into a types, and return that type.
   def test_api_call(&block)
@@ -26,30 +17,11 @@
     new_types[0]
   ensure
     Thread.current[:ruby_file_parse_result] = nil
->>>>>>> 6b278503
   end
 
   [:definition, :node, :hostclass].each do |type|
     method = type == :definition ? "define" : type
     it "should be able to create a #{type}" do
-<<<<<<< HEAD
-      newtype = Puppet::Resource::Type.new(:hostclass, "foo")
-      Puppet::Resource::Type.expects(:new).with { |t, n, args| t == type }.returns newtype
-      test_api_call { send(method, "myname") }
-    end
-
-    it "should use the provided name when creating a #{type}" do
-      type = Puppet::Resource::Type.new(:hostclass, "foo")
-      Puppet::Resource::Type.expects(:new).with { |t, n, args| n == "myname" }.returns type
-      test_api_call { send(method, "myname") }
-    end
-
-    unless type == :definition
-      it "should pass in any provided options" do
-        type = Puppet::Resource::Type.new(:hostclass, "foo")
-        Puppet::Resource::Type.expects(:new).with { |t, n, args| args == {:myarg => :myvalue} }.returns type
-        test_api_call { send(method, "myname", :myarg => :myvalue) }
-=======
       newtype = test_api_call { send(method, "myname").should == nil }
       newtype.should be_a(Puppet::Resource::Type)
       newtype.type.should == type
@@ -64,45 +36,19 @@
       it "should pass in any provided options when creating a #{type}" do
         newtype = test_api_call { send(method, "myname", :line => 200) }
         newtype.line.should == 200
->>>>>>> 6b278503
       end
     end
 
     it "should set any provided block as the type's ruby code" do
-<<<<<<< HEAD
-      Puppet::Resource::Type.any_instance.expects(:ruby_code=).with { |blk| blk.call == 'foo' }
-      test_api_call { send(method, "myname") { 'foo' } }
-    end
-
-    it "should add the type to the current environment's known resource types" do
-      begin
-        newtype = Puppet::Resource::Type.new(:hostclass, "foo")
-        Puppet::Resource::Type.expects(:new).returns newtype
-        known_resource_types = Puppet::Resource::TypeCollection.new(:env)
-        Thread.current[:known_resource_types] = known_resource_types
-        known_resource_types.expects(:add).with(newtype)
-        Puppet::DSL::ResourceTypeAPI.new.instance_eval { hostclass "myname" }
-      ensure
-        Thread.current[:known_resource_types] = nil
-      end
-=======
       newtype = test_api_call { send(method, "myname") { 'method_result' } }
       newtype.ruby_code.call.should == 'method_result'
->>>>>>> 6b278503
     end
   end
 
   describe "when creating a definition" do
     it "should use the provided options to define valid arguments for the resource type" do
-<<<<<<< HEAD
-      newtype = Puppet::Resource::Type.new(:definition, "foo")
-      Puppet::Resource::Type.expects(:new).returns newtype
-      test_api_call { define("myname", :arg1, :arg2) }
-      newtype.instance_eval { @arguments }.should == { 'arg1' => nil, 'arg2' => nil }
-=======
       newtype = test_api_call { define("myname", :arg1, :arg2) }
       newtype.arguments.should == { 'arg1' => nil, 'arg2' => nil }
->>>>>>> 6b278503
     end
   end
 end