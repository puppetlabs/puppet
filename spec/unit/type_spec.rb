--- conflicted
+++ resolved
@@ -163,7 +163,6 @@
       @type.provider_hash.clear
     end
 
-<<<<<<< HEAD
     describe "when determining if instances of the type are managed" do
       it "should not consider audit only resources to be managed" do
         @type.new(:name => "foo", :audit => 'all').managed?.should be_false
@@ -176,7 +175,8 @@
       it "should consider resources with any properties set to be managed" do
         @type.new(:name => "foo", :bar => 'Let us all go there').managed?.should be_true
       end
-=======
+    end
+
     it "should have documentation for the 'provider' parameter if there are providers" do
       @type.provide(:test_provider)
       @type.paramdoc(:provider).should =~ /`provider_test_type`[\s\r]+resource/
@@ -184,7 +184,6 @@
 
     it "should not have documentation for the 'provider' parameter if there are no providers" do
       expect { @type.paramdoc(:provider) }.to raise_error(NoMethodError)
->>>>>>> 27057a69
     end
 
     it "should create a subclass of Puppet::Provider for the provider" do
