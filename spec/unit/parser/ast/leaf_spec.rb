--- conflicted
+++ resolved
@@ -106,11 +106,7 @@
 
   describe "when evaluating" do
     it "should evaluate the variable part if necessary" do
-<<<<<<< HEAD
-      @scope.stubs(:lookupvar).with { |name,options| name == 'a'}.returns(["b"])
-=======
       @scope["a"] = ["b"]
->>>>>>> c833fde3
 
       variable = stub 'variable', :evaluate => "a"
       access = Puppet::Parser::AST::HashOrArrayAccess.new(:variable => variable, :key => 0 )
@@ -121,11 +117,7 @@
     end
 
     it "should evaluate the access key part if necessary" do
-<<<<<<< HEAD
-      @scope.stubs(:lookupvar).with { |name,options| name == 'a'}.returns(["b"])
-=======
       @scope["a"] = ["b"]
->>>>>>> c833fde3
 
       index = stub 'index', :evaluate => 0
       access = Puppet::Parser::AST::HashOrArrayAccess.new(:variable => "a", :key => index )
@@ -136,11 +128,7 @@
     end
 
     it "should be able to return an array member" do
-<<<<<<< HEAD
-      @scope.stubs(:lookupvar).with { |name,options| name == 'a'}.returns(["val1", "val2", "val3"])
-=======
       @scope["a"] = %w{val1 val2 val3}
->>>>>>> c833fde3
 
       access = Puppet::Parser::AST::HashOrArrayAccess.new(:variable => "a", :key => 1 )
 
@@ -148,11 +136,7 @@
     end
 
     it "should be able to return an array member when index is a stringified number" do
-<<<<<<< HEAD
-      @scope.stubs(:lookupvar).with { |name,options| name == "a" }.returns(["val1", "val2", "val3"])
-=======
       @scope["a"] = %w{val1 val2 val3}
->>>>>>> c833fde3
 
       access = Puppet::Parser::AST::HashOrArrayAccess.new(:variable => "a", :key => "1" )
 
@@ -160,11 +144,7 @@
     end
 
     it "should raise an error when accessing an array with a key" do
-<<<<<<< HEAD
-      @scope.stubs(:lookupvar).with { |name,options| name == "a"}.returns(["val1", "val2", "val3"])
-=======
       @scope["a"] = ["val1", "val2", "val3"]
->>>>>>> c833fde3
 
       access = Puppet::Parser::AST::HashOrArrayAccess.new(:variable => "a", :key => "get_me_the_second_element_please" )
 
@@ -172,11 +152,7 @@
     end
 
     it "should be able to return an hash value" do
-<<<<<<< HEAD
-      @scope.stubs(:lookupvar).with { |name,options| name == 'a'}.returns({ "key1" => "val1", "key2" => "val2", "key3" => "val3" })
-=======
       @scope["a"] = { "key1" => "val1", "key2" => "val2", "key3" => "val3" }
->>>>>>> c833fde3
 
       access = Puppet::Parser::AST::HashOrArrayAccess.new(:variable => "a", :key => "key2" )
 
@@ -184,11 +160,7 @@
     end
 
     it "should be able to return an hash value with a numerical key" do
-<<<<<<< HEAD
-      @scope.stubs(:lookupvar).with { |name,options| name == "a"}.returns({ "key1" => "val1", "key2" => "val2", "45" => "45", "key3" => "val3" })
-=======
       @scope["a"] = { "key1" => "val1", "key2" => "val2", "45" => "45", "key3" => "val3" }
->>>>>>> c833fde3
 
       access = Puppet::Parser::AST::HashOrArrayAccess.new(:variable => "a", :key => "45" )
 
@@ -196,11 +168,7 @@
     end
 
     it "should raise an error if the variable lookup didn't return an hash or an array" do
-<<<<<<< HEAD
-      @scope.stubs(:lookupvar).with { |name,options| name == "a"}.returns("I'm a string")
-=======
       @scope["a"] = "I'm a string"
->>>>>>> c833fde3
 
       access = Puppet::Parser::AST::HashOrArrayAccess.new(:variable => "a", :key => "key2" )
 
@@ -208,11 +176,6 @@
     end
 
     it "should raise an error if the variable wasn't in the scope" do
-<<<<<<< HEAD
-      @scope.stubs(:lookupvar).with { |name,options| name == 'a'}.returns(nil)
-
-=======
->>>>>>> c833fde3
       access = Puppet::Parser::AST::HashOrArrayAccess.new(:variable => "a", :key => "key2" )
 
       lambda { access.evaluate(@scope) }.should raise_error
@@ -224,11 +187,7 @@
     end
 
     it "should work with recursive hash access" do
-<<<<<<< HEAD
-      @scope.stubs(:lookupvar).with { |name,options| name == 'a'}.returns({ "key" => { "subkey" => "b" }})
-=======
       @scope["a"] = { "key" => { "subkey" => "b" }}
->>>>>>> c833fde3
 
       access1 = Puppet::Parser::AST::HashOrArrayAccess.new(:variable => "a", :key => "key")
       access2 = Puppet::Parser::AST::HashOrArrayAccess.new(:variable => access1, :key => "subkey")
@@ -237,11 +196,7 @@
     end
 
     it "should work with interleaved array and hash access" do
-<<<<<<< HEAD
-      @scope.stubs(:lookupvar).with { |name,options| name == 'a'}.returns({ "key" => [ "a" , "b" ]})
-=======
       @scope['a'] = { "key" => [ "a" , "b" ]}
->>>>>>> c833fde3
 
       access1 = Puppet::Parser::AST::HashOrArrayAccess.new(:variable => "a", :key => "key")
       access2 = Puppet::Parser::AST::HashOrArrayAccess.new(:variable => access1, :key => 1)
@@ -262,11 +217,7 @@
     end
 
     it "should raise an error when assigning an array element with a key" do
-<<<<<<< HEAD
-      @scope.stubs(:lookupvar).with { |name,options| name == "a"}.returns([])
-=======
       @scope['a'] = []
->>>>>>> c833fde3
 
       access = Puppet::Parser::AST::HashOrArrayAccess.new(:variable => "a", :key => "get_me_the_second_element_please" )
 
@@ -284,11 +235,7 @@
     end
 
     it "should raise an error when trying to overwrite an hash value" do
-<<<<<<< HEAD
-      @scope.stubs(:lookupvar).with { |name,options| name == "a" }.returns({ "key" => [ "a" , "b" ]})
-=======
       @scope['a'] = { "key" => [ "a" , "b" ]}
->>>>>>> c833fde3
       access = Puppet::Parser::AST::HashOrArrayAccess.new(:variable => "a", :key => "key")
 
       lambda { access.assign(@scope, "test") }.should raise_error
@@ -381,37 +328,21 @@
 
 describe Puppet::Parser::AST::Variable do
   before :each do
-<<<<<<< HEAD
-    @scope = stub 'scope'
-=======
-    @scope = Puppet::Parser::Scope.new
->>>>>>> c833fde3
+    @scope = Puppet::Parser::Scope.new
     @var = Puppet::Parser::AST::Variable.new(:value => "myvar", :file => 'my.pp', :line => 222)
   end
 
   it "should lookup the variable in scope" do
-<<<<<<< HEAD
-    @scope.expects(:lookupvar).with { |name,options| name == "myvar" }.returns(:myvalue)
-=======
     @scope["myvar"] = :myvalue
->>>>>>> c833fde3
     @var.safeevaluate(@scope).should == :myvalue
   end
 
   it "should pass the source location to lookupvar" do
-<<<<<<< HEAD
-    @scope.expects(:lookupvar).with { |name,options| name == "myvar" and options[:file] == 'my.pp' and options[:line] == 222 }.returns(:myvalue)
-=======
     @scope.setvar("myvar", :myvalue, :file => 'my.pp', :line => 222 )
->>>>>>> c833fde3
     @var.safeevaluate(@scope).should == :myvalue
   end
 
   it "should return undef if the variable wasn't set" do
-<<<<<<< HEAD
-    @scope.expects(:lookupvar).with { |name,options| name == "myvar" }.returns(:undefined)
-=======
->>>>>>> c833fde3
     @var.safeevaluate(@scope).should == :undef
   end
 
