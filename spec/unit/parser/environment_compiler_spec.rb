require 'spec_helper'
require 'puppet_spec/compiler'
require 'puppet/parser/environment_compiler'

describe "Application instantiation" do
  include PuppetSpec::Compiler

  let(:env) { Puppet::Node::Environment.create(:testing, []) }
  let(:node) { Puppet::Node.new('test', :environment => env) }
  let(:loaders) { Puppet::Pops::Loaders.new(env) }
  let(:logs) { [] }
  let(:notices) { logs.select { |log| log.level == :notice }.map { |log| log.message } }
  let(:warnings) { logs.select { |log| log.level == :warning }.map { |log| log.message } }

  def compile_collect_log(string)
    Puppet::Util::Log.with_destination(Puppet::Test::LogCollector.new(logs)) do
      compile_to_catalog(string, Puppet::Node.new('other', :environment => env))
    end
  end

  def compile_to_env_catalog(string, code_id=nil)
    Puppet[:code] = string
    Puppet::Parser::EnvironmentCompiler.compile(env, code_id).filter { |r| r.virtual? }
  end

  before(:each) do
<<<<<<< HEAD
    Puppet::Parser::Compiler.any_instance.stubs(:loaders).returns(loaders)
    Puppet::Parser::EnvironmentCompiler.any_instance.stubs(:loaders).returns(loaders)
    Puppet.push_context({:loaders => loaders, :current_environment => env})
    Puppet::Type.newtype :cap, :is_capability => true do
      newparam :name
      newparam :host
=======
    l = loaders
    allow(Puppet::Pops::Loaders).to receive(:new).and_return(l)
  end

  around(:each) do |example|
    Puppet.override(:loaders => loaders, :current_environment => env) do
      Puppet::Type.newtype :cap, :is_capability => true do
        newparam :name
        newparam :host
      end
      example.run
      Puppet::Type.rmtype(:cap)
>>>>>>> c4b0f889
    end
  end

  after(:each) do
    Puppet::Type.rmtype(:cap)
    Puppet.pop_context()
  end

  MANIFEST = <<-EOS
      define prod($host) {
        notify { "host ${host}":}
      }

      Prod produces Cap { }

      define cons($host) {
        notify { "host ${host}": }
      }

      Cons consumes Cap { }

      application app {
        prod { one: host => ahost, export => Cap[cap] }
        cons { two: host => ahost, consume => Cap[cap] }
        cons { three: consume => Cap[cap] }
      }

      site {
        app { anapp:
          nodes => {
            Node[first] => Prod[one],
            Node[second] => Cons[two]
          }
        }
      }
EOS

MANIFEST_WO_EXPORT = <<-EOS
    define prod($host) {
      notify { "host ${host}":}
    }

    Prod produces Cap { }

    define cons($host) {
      notify { "host ${host}": }
    }

    Cons consumes Cap { }

    application app {
      cons { two: host => ahost, consume => Cap[cap] }
    }

    site {
      app { anapp:
        nodes => {
          Node[first] => Prod[one],
          Node[second] => Cons[two]
        }
      }
    }
EOS

MANIFEST_WO_NODE = <<-EOS
    define prod($host) {
      notify { "host ${host}":}
    }

    Prod produces Cap { }

    define cons($host) {
      notify { "host ${host}": }
    }

    Cons consumes Cap { }

    application app {
      prod { one: host => ahost, export => Cap[cap] }
      cons { two: host => ahost, consume => Cap[cap] }
    }

    site {
      app { anapp:
      }
    }
EOS

MANIFEST_WITH_STRING_NODES = <<-EOS
    application app {
    }

    site {
      app { anapp:
        nodes => "foobar",
      }
    }
EOS

MANIFEST_WITH_FALSE_NODES = <<-EOS
    application app {
    }

    site {
      app { anapp:
        nodes => false,
      }
    }
EOS

MANIFEST_REQ_WO_EXPORT = <<-EOS
    define prod($host) {
      notify { "host ${host}":}
    }

    Prod produces Cap { }

    define cons($host) {
      notify { "host ${host}": }
    }

    Cons consumes Cap { }

    application app {
      cons { two: host => ahost, require => Cap[cap] }
    }

    site {
      app { anapp:
        nodes => {
          Node[first] => Prod[one],
          Node[second] => Cons[two]
        }
      }
    }
EOS

MANIFEST_WITH_DOUBLE_EXPORT = <<-EOS
    define prod($host) {
      notify { "host ${host}":}
    }

    Prod produces Cap { }

    define cons($host) {
      notify { "host ${host}": }
    }

    Cons consumes Cap { }

    application app {
      prod { one: host => ahost, export => Cap[cap] }
      prod { two: host => anotherhost, export => Cap[cap] }
      cons { two: host => ahost, consume => Cap[cap] }
    }

    site {
      app { anapp:
        nodes => {
          Node[first] => Prod[one],
          Node[second] => Cons[two]
        }
      }
    }
EOS

FAULTY_MANIFEST = <<-EOS
    define prod($host) {
      notify { "host ${host}":}
    }

    Prod produces Cap { }

    define cons($host) {
      notify { "host ${host}": }
    }

    Cons consumes Cap { }

    application app {
      prod { one: host => ahost, export => Cap[cap] }
      cons { two: host => ahost, consume => Cap[cap] }
    }

    # app is not in site => error
    app { anapp:
      nodes => {
        Node[first] => Prod[one],
        Node[second] => Cons[two]
      }
    }
EOS

MANIFEST_WITH_SITE = <<-EOS
    define prod($host) {
      notify { "host ${host}":}
    }

    Prod produces Cap { }

    define cons($host) {
      notify { "host ${host}": }
    }

    Cons consumes Cap { }

    application app {
      prod { one: host => ahost, export => Cap[cap] }
      cons { two: host => ahost, consume => Cap[cap] }
    }

    $one = not_the_value_one
    $two = two

    node default {
      notify { "on a node": }
    }

    notify { 'ignore me': }

    site {
      $one = one
      app { anapp:
        nodes => {
          Node[first] => Prod[$one],
          Node[second] => Cons[$two]
        }
      }
    }
EOS

MANIFEST_WITH_ILLEGAL_RESOURCE = <<-EOS
    define prod($host) {
      notify { "host ${host}":}
    }

    Prod produces Cap { }

    define cons($host) {
      notify { "host ${host}": }
    }

    Cons consumes Cap { }

    application app {
      prod { one: host => ahost, export => Cap[cap] }
      cons { two: consume => Cap[cap] }
    }

    site {
      # The rouge expression is here
      notify { 'fail me': }
      $one = one
      app { anapp:
        nodes => {
          Node[first] => Prod[one],
          Node[second] => Cons[two]
        }
      }
    }
EOS

MANIFEST_WITH_CLASS = <<-EOS
    define test($host) {
      notify { "c $host": }
    }

    class prod($host) {
      notify { "p $host": }
    }

    class cons($host) {
      test { c: host => $host }
    }

    Class[prod] produces Cap {}

    Class[cons] consumes Cap {}

    application app {
      class { prod: host => 'ahost', export => Cap[cap]}
      class { cons: consume => Cap[cap]}
    }

    site {
      app { anapp:
        nodes => {
          Node[first] => Class[prod],
          Node[second] => Class[cons]
        }
      }
    }
EOS


  context 'a node catalog' do
    it "is unaffected for a non-participating node" do
      catalog = compile_to_catalog(MANIFEST, Puppet::Node.new('other', :environment => env))
      types = catalog.resource_keys.map { |type, _| type }.uniq.sort
      expect(types).to eq(["Class", "Stage"])
    end

    it "an application instance must be contained in a site" do
      expect { compile_to_catalog(FAULTY_MANIFEST, Puppet::Node.new('first', :environment => env))
      }.to raise_error(/Application instances .* can only be contained within a Site/)
    end

    it "does not raise an error when node mappings are not provided" do
      expect { compile_to_catalog(MANIFEST_WO_NODE, node) }.to_not raise_error
    end

    it "raises an error if node mapping is a string" do
      expect { compile_to_catalog(MANIFEST_WITH_STRING_NODES, node)
      }.to raise_error(/Invalid node mapping in .*: Mapping must be a hash/)
    end

    it "raises an error if node mapping is false" do
      expect { compile_to_catalog(MANIFEST_WITH_FALSE_NODES, node)
      }.to raise_error(/Invalid node mapping in .*: Mapping must be a hash/)
    end

    it "detects that consumed capability is never exported" do
      expect { compile_to_env_catalog(MANIFEST_WO_EXPORT)
      }.to raise_error(/Capability 'Cap\[cap\]' referenced by 'consume' is never exported/)
    end

    it "detects that required capability is never exported" do
      expect { compile_to_env_catalog(MANIFEST_REQ_WO_EXPORT)
      }.to raise_error(/Capability 'Cap\[cap\]' referenced by 'require' is never exported/)
    end

    it "detects that a capability is exported more than once" do
      expect { compile_to_env_catalog(MANIFEST_WITH_DOUBLE_EXPORT)
      }.to raise_error(/'Cap\[cap\]' is exported by both 'Prod\[one\]' and 'Prod\[two\]'/)
    end

    context "for producing node" do
      let(:compiled_node) { Puppet::Node.new('first', :environment => env) }
      let(:compiled_catalog) { compile_to_catalog(MANIFEST, compiled_node)}

      { "App[anapp]"         => 'application instance',
        "Cap[cap]"           => 'capability resource',
        "Prod[one]"          => 'component',
        "Notify[host ahost]" => 'node resource'
      }.each do |k,v|
        it "contains the #{v} (#{k})" do
            expect(compiled_catalog.resource(k)).not_to be_nil
        end
      end

      it "does not contain the consumed resource (Cons[two])" do
        expect(compiled_catalog.resource("Cons[two]")).to be_nil
      end
    end

    context "for consuming node" do
      let(:compiled_node) { Puppet::Node.new('second', :environment => env) }
      let(:compiled_catalog) { compile_to_catalog(MANIFEST, compiled_node)}
      let(:cap) {
        the_cap = Puppet::Resource.new("Cap", "cap")
        the_cap["host"] = "ahost"
        the_cap
      }

      { "App[anapp]"         => 'application instance',
        "Cap[cap]"           => 'capability resource',
        "Cons[two]"          => 'component',
        "Notify[host ahost]" => 'node resource'
      }.each do |k,v|
        it "contains the #{v} (#{k})" do
            # Mock the connection to Puppet DB
            expect(Puppet::Resource::CapabilityFinder).to receive(:find).and_return(cap)
            expect(compiled_catalog.resource(k)).not_to be_nil
        end
      end

      it "does not contain the produced resource (Prod[one])" do
        # Mock the connection to Puppet DB
        expect(Puppet::Resource::CapabilityFinder).to receive(:find).and_return(cap)
        expect(compiled_catalog.resource("Prod[one]")).to be_nil
      end
    end

    context "for node with class producer" do
      let(:compiled_node) { Puppet::Node.new('first', :environment => env) }
      let(:compiled_catalog) { compile_to_catalog(MANIFEST_WITH_CLASS, compiled_node)}

      { "App[anapp]"      => 'application instance',
        "Cap[cap]"        => 'capability resource',
        "Class[prod]"     => 'class',
        "Notify[p ahost]" => 'node resource'
      }.each do |k,v|
        it "contains the #{v} (#{k})" do
          cat = compiled_catalog
          expect(cat.resource(k)).not_to be_nil
        end
      end

      it "does not contain the consumed resource (Class[cons])" do
        expect(compiled_catalog.resource("Class[cons]")).to be_nil
      end
    end

    context "for node with class consumer" do
      let(:compiled_node) { Puppet::Node.new('second', :environment => env) }
      let(:compiled_catalog) { compile_to_catalog(MANIFEST_WITH_CLASS, compiled_node)}
      let(:cap) {
        the_cap = Puppet::Resource.new("Cap", "cap")
        the_cap["host"] = "ahost"
        the_cap
      }

      { "App[anapp]"      => 'application instance',
        "Cap[cap]"        => 'capability resource',
        "Class[cons]"     => 'class',
        "Notify[c ahost]" => 'node resource'
      }.each do |k,v|
        it "contains the #{v} (#{k})" do
          # Mock the connection to Puppet DB
          expect(Puppet::Resource::CapabilityFinder).to receive(:find).and_return(cap)
          expect(compiled_catalog.resource(k)).not_to be_nil
        end
      end

      it "does not contain the produced resource (Class[prod])" do
        # Mock the connection to Puppet DB
        expect(Puppet::Resource::CapabilityFinder).to receive(:find).and_return(cap)
        expect(compiled_catalog.resource("Class[prod]")).to be_nil
      end
    end

    context "when using a site expression" do
      # The site expression must be evaluated in a node catalog compilation because
      # the application instantiations inside it may contain other logic (local variables)
      # that are used to instantiate an application. The application instances are needed.
      #
      it "the node expressions is evaluated" do
        catalog = compile_to_catalog(MANIFEST_WITH_SITE, Puppet::Node.new('other', :environment => env))
        types = catalog.resource_keys.map { |type, _| type }.uniq.sort
        expect(types).to eq(["Class", "Node", "Notify", "Stage"])
        expect(catalog.resource("Notify[on a node]")).to_not be_nil
        expect(catalog.resource("Notify[on the site]")).to be_nil
      end

    end

    context "when using a site expression" do
      it "the site expression is not evaluated in a node compilation" do
        catalog = compile_to_catalog(MANIFEST_WITH_SITE, Puppet::Node.new('other', :environment => env))
        types = catalog.resource_keys.map { |type, _| type }.uniq.sort
        expect(types).to eq(["Class", "Node", "Notify", "Stage"])
        expect(catalog.resource("Notify[on a node]")).to_not be_nil
        expect(catalog.resource("Notify[on the site]")).to be_nil
      end

    end
  end

  describe "in the environment catalog" do
    it "does not fail if there is no site expression" do
      expect {
        compile_to_env_catalog(<<-EOC).to_resource
          notify { 'ignore me':}
        EOC
      }.to_not raise_error()
    end

    it "ignores usage of hiera_include() at topscope for classification" do
      expect(Puppet).to receive(:debug).with(/Ignoring hiera_include/)

      expect {
        compile_to_env_catalog(<<-EOC).to_resource
          hiera_include('classes')
          site { }
        EOC
      }.to_not raise_error()

    end

    it 'removes overriden functions after compile' do
      expect {
        compile_to_env_catalog(<<-EOC)
          hiera_include('classes')
          site { }
        EOC
      }.to_not raise_error()
      func = Puppet::Pops::Loaders.loaders.puppet_system_loader.load(:function, 'hiera_include')
      expect(func).to be_a(Puppet::Functions::Function)
    end

    it "includes components and capability resources" do
      catalog = compile_to_env_catalog(MANIFEST).to_resource
      apps = catalog.resources.select do |res|
        res.resource_type && res.resource_type.application?
      end
      expect(apps.size).to eq(1)
      app = apps.first
      expect(app["nodes"]).not_to be_nil
      comps = catalog.direct_dependents_of(app).map(&:ref).sort
      expect(comps).to eq(["Cons[three]", "Cons[two]", "Prod[one]"])

      prod = catalog.resource("Prod[one]")
      expect(prod).not_to be_nil
      expect(prod.export.map(&:ref)).to eq(["Cap[cap]"])

      cons = catalog.resource("Cons[two]")
      expect(cons).not_to be_nil
      expect(cons[:consume].ref).to eq("Cap[cap]")
    end

    it "includes class components" do
      catalog = compile_to_env_catalog(MANIFEST_WITH_CLASS).to_resource
      classes = catalog.resources.select do |res|
        res.type == 'Class' && (res.title == 'Prod' || res.title == 'Cons')
      end
      expect(classes.size).to eq(2)
      expect(classes.map(&:ref).sort).to eq(["Class[Cons]", "Class[Prod]"])

      prod = catalog.resource("Class[prod]")
      expect(prod).not_to be_nil
      expect(prod.export.map(&:ref)).to eq(["Cap[cap]"])

      cons = catalog.resource("Class[cons]")
      expect(cons).not_to be_nil
      expect(cons[:consume].ref).to eq("Cap[cap]")
    end

    it "an application instance must be contained in a site" do
      expect { compile_to_env_catalog(FAULTY_MANIFEST)
      }.to raise_error(/Application instances .* can only be contained within a Site/)
    end

    context "when using a site expression" do
      it "includes components and capability resources" do
        catalog = compile_to_env_catalog(MANIFEST_WITH_SITE).to_resource
        apps = catalog.resources.select do |res|
          res.resource_type && res.resource_type.application?
        end
        expect(apps.size).to eq(1)
        app = apps.first
        expect(app["nodes"]).not_to be_nil
        comps = catalog.direct_dependents_of(app).map(&:ref).sort
        expect(comps).to eq(["Cons[two]", "Prod[one]"])

        prod = catalog.resource("Prod[one]")
        expect(prod).not_to be_nil
        expect(prod.export.map(&:ref)).to eq(["Cap[cap]"])

        cons = catalog.resource("Cons[two]")
        expect(cons).not_to be_nil
        expect(cons[:consume].ref).to eq("Cap[cap]")
      end

      it "the site expression is evaluated in an environment compilation" do
        catalog = compile_to_env_catalog(MANIFEST_WITH_SITE).to_resource
        types = catalog.resource_keys.map { |type, _| type }.uniq.sort
        expect(types).to eq(["App", "Class", "Cons", "Prod", "Site", "Stage"])
        expect(catalog.resource("Notify[on a node]")).to be_nil
        apps = catalog.resources.select do |res|
          res.resource_type && res.resource_type.application?
        end
        expect(apps.size).to eq(1)
        app = apps.first
        comps = catalog.direct_dependents_of(app).map(&:ref).sort
        expect(comps).to eq(["Cons[two]", "Prod[one]"])
      end

      it "fails if there are non component resources in the site" do
        expect {
          compile_to_env_catalog(MANIFEST_WITH_ILLEGAL_RESOURCE).to_resource
        }.to raise_error(/Only application components can appear inside a site - Notify\[fail me\] is not allowed \(line: 20\)/)
      end
    end

    it "includes code_id if specified" do
      catalog = compile_to_env_catalog(MANIFEST_WITH_SITE, "12345")
      expect(catalog.code_id).to eq("12345")
    end

    it "omits code_id if unspecified" do
      catalog = compile_to_env_catalog(MANIFEST_WITH_SITE)
      expect(catalog.code_id).to be_nil
    end
  end


  describe "when validation of nodes" do
    it 'validates that the key of a node mapping is a Node' do
      expect { compile_to_catalog(<<-EOS, Puppet::Node.new('other', :environment => env))
        application app {
        }

        site {
          app { anapp:
            nodes => {
              'hello' => Node[other],
            }
          }
        }
        EOS
      }.to raise_error(Puppet::Error, /hello is not a Node/)
    end

    it 'validates that the value of a node mapping is a resource' do
      expect { compile_to_catalog(<<-EOS, Puppet::Node.new('other', :environment => env))
        application app {
        }

        site {
          app { anapp:
            nodes => {
              Node[other] => 'hello'
            }
          }
        }
      EOS
      }.to raise_error(Puppet::Error, /hello is not a resource/)
    end

    it 'validates that the value can be an array or resources' do
      expect { compile_to_catalog(<<-EOS, Puppet::Node.new('other', :environment => env))
        define p {
          notify {$title:}
        }

        application app {
          p{one:}
          p{two:}
        }

        site {
          app { anapp:
            nodes => {
              Node[other] => [P[one],P[two]]
            }
          }
        }
      EOS
      }.not_to raise_error
    end

    it 'validates that the is bound to exactly one node' do
      expect { compile_to_catalog(<<-EOS, Puppet::Node.new('first', :environment => env))
        define p {
          notify {$title:}
        }

        application app {
          p{one:}
        }

        site {
          app { anapp:
            nodes => {
              Node[first] => P[one],
              Node[second] => P[one],
            }
          }
        }
      EOS
      }.to raise_error(Puppet::Error, /maps component P\[one\] to multiple nodes/)
    end
  end

  describe "site containing a resource named 'plan'" do
    it 'finds an application named plan' do
      expect {compile_collect_log(<<-PUPPET)}.not_to raise_error
        define plan::node_file() {
          file { "/tmp/plans/${name}.txt":
            content => "this is ${name}.txt",
          }
        }
        Plan::Node_file produces Node_file {}
        application plan() {
          plan::node_file { "node_file_${name}":
            export => Node_file["node_file_${name}"]
          }
        }
        site {
          plan { "test":
            nodes       => {
              Node["test.example.com"] => Plan::Node_file["node_file_plan_test"],
            }
          }
        }
        PUPPET

      expect(warnings).to include(/Use of future reserved word: 'plan'/)
    end
  end
end<|MERGE_RESOLUTION|>--- conflicted
+++ resolved
@@ -24,27 +24,12 @@
   end
 
   before(:each) do
-<<<<<<< HEAD
-    Puppet::Parser::Compiler.any_instance.stubs(:loaders).returns(loaders)
-    Puppet::Parser::EnvironmentCompiler.any_instance.stubs(:loaders).returns(loaders)
+    allow_any_instance_of(Puppet::Parser::Compiler).to receive(:loaders).and_return(loaders)
+    allow_any_instance_of(Puppet::Parser::EnvironmentCompiler).to receive(:loaders).and_return(loaders)
     Puppet.push_context({:loaders => loaders, :current_environment => env})
     Puppet::Type.newtype :cap, :is_capability => true do
       newparam :name
       newparam :host
-=======
-    l = loaders
-    allow(Puppet::Pops::Loaders).to receive(:new).and_return(l)
-  end
-
-  around(:each) do |example|
-    Puppet.override(:loaders => loaders, :current_environment => env) do
-      Puppet::Type.newtype :cap, :is_capability => true do
-        newparam :name
-        newparam :host
-      end
-      example.run
-      Puppet::Type.rmtype(:cap)
->>>>>>> c4b0f889
     end
   end
 
