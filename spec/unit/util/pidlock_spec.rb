--- conflicted
+++ resolved
@@ -26,8 +26,6 @@
         allow(Puppet::Util::Windows::Process).to receive(:get_process_image_name_by_pid).with(@lock.lock_pid).and_return('C:\Program Files\Puppet Labs\Puppet\puppet\bin\ruby.exe')
       else
         allow(Puppet::Util::Execution).to receive(:execute).with(['ps', '-p', @lock.lock_pid, '-o', 'comm=']).and_return('puppet')
-<<<<<<< HEAD
-=======
         allow(Puppet::Util::Execution).to receive(:execute).with(['ps', '-p', @lock.lock_pid, '-o', 'args=']).and_return('puppet')
       end
       expect(@lock).to be_locked
@@ -40,7 +38,6 @@
         expect(Puppet::Util::Execution).to receive(:execute).with(['ps', '-p', @lock.lock_pid, '-o', 'args=']).and_return('ruby /root/puppet/.bundle/ruby/2.3.0/bin/puppet agent --no-daemonize -v')
       else
         allow(Puppet::Util::Windows::Process).to receive(:get_process_image_name_by_pid).with(@lock.lock_pid).and_return('C:\tools\ruby25\bin\ruby.exe')
->>>>>>> be4d81eb
       end
       expect(@lock).to be_locked
     end
@@ -124,8 +121,6 @@
         allow(Puppet::Util::Windows::Process).to receive(:get_process_image_name_by_pid).with(@lock.lock_pid).and_return('C:\Program Files\Puppet Labs\Puppet\puppet\bin\ruby.exe')
       else
         allow(Puppet::Util::Execution).to receive(:execute).with(['ps', '-p', @lock.lock_pid, '-o', 'comm=']).and_return('puppet')
-<<<<<<< HEAD
-=======
         allow(Puppet::Util::Execution).to receive(:execute).with(['ps', '-p', @lock.lock_pid, '-o', 'args=']).and_return('puppet')
       end
       expect(@lock).to be_locked
@@ -138,7 +133,6 @@
         expect(Puppet::Util::Execution).to receive(:execute).with(['ps', '-p', @lock.lock_pid, '-o', 'args=']).and_return('ruby /root/puppet/.bundle/ruby/2.3.0/bin/puppet agent --no-daemonize -v')
       else
         allow(Puppet::Util::Windows::Process).to receive(:get_process_image_name_by_pid).with(@lock.lock_pid).and_return('C:\tools\ruby25\bin\ruby.exe')
->>>>>>> be4d81eb
       end
       expect(@lock).to be_locked
     end
@@ -189,10 +183,7 @@
           allow(Puppet::Util::Windows::Process).to receive(:get_process_image_name_by_pid).with(6789).and_return('C:\Program Files\Puppet Labs\Puppet\puppet\bin\ruby.exe')
         else
           allow(Puppet::Util::Execution).to receive(:execute).with(['ps', '-p', 6789, '-o', 'comm=']).and_return('puppet')
-<<<<<<< HEAD
-=======
           allow(Puppet::Util::Execution).to receive(:execute).with(['ps', '-p', 6789, '-o', 'args=']).and_return('puppet')
->>>>>>> be4d81eb
         end
         @lock.lock
         expect(Puppet::FileSystem.exist?(@lockfile)).to be_truthy
@@ -222,10 +213,7 @@
         allow(Puppet::Util::Windows::Process).to receive(:get_process_image_name_by_pid).with(1234).and_return('C:\Program Files\Puppet Labs\Puppet\puppet\bin\ruby.exe')
       else
         allow(Puppet::Util::Execution).to receive(:execute).with(['ps', '-p', 1234, '-o', 'comm=']).and_return('puppet')
-<<<<<<< HEAD
-=======
         allow(Puppet::Util::Execution).to receive(:execute).with(['ps', '-p', 1234, '-o', 'args=']).and_return('puppet')
->>>>>>> be4d81eb
       end
       # lock the file
       @lock.lock
