--- conflicted
+++ resolved
@@ -13,21 +13,30 @@
   end
 
   describe "#ps pid argument on posix", unless: Puppet::Util::Platform.windows? do
+    let(:other_pid) { Process.pid + 1 }
+
+    before do
+      # another process has locked the pidfile
+      File.write(@lockfile, other_pid)
+
+      # and it's still active
+      allow(Process).to receive(:kill).with(0, other_pid)
+    end
+
     it "should fallback to '-p' when ps execution fails with '-eq' on Linux" do
-      @lock.lock
-      allow(Puppet::Util::Execution).to receive(:execute).with(['ps', '-eq', @lock.lock_pid, '-o', 'comm=']).and_raise(Puppet::ExecutionFailure, 'Execution of command returned 1: error')
-
-      expect(Puppet::Util::Execution).to receive(:execute).with(['ps', "-p", @lock.lock_pid, '-o', 'comm=']).and_return('puppet')
-      expect(Puppet::Util::Execution).to receive(:execute).with(['ps', "-p", @lock.lock_pid, '-o', 'args=']).and_return('puppet')
+      allow(Puppet::Util::Execution).to receive(:execute).with(['ps', '-eq', other_pid, '-o', 'comm=']).and_raise(Puppet::ExecutionFailure, 'Execution of command returned 1: error')
+
+      expect(Puppet::Util::Execution).to receive(:execute).with(['ps', "-p", other_pid, '-o', 'comm=']).and_return('puppet')
+      expect(Puppet::Util::Execution).to receive(:execute).with(['ps', "-p", other_pid, '-o', 'args=']).and_return('puppet')
+
       expect(@lock).to be_locked
     end
 
     shared_examples_for 'a valid ps argument was provided' do |desired_kernel, ps_argument|
       it "should be '#{ps_argument}' when current kernel is #{desired_kernel}" do
-        @lock.lock
         allow(Facter).to receive(:value).with(:kernel).and_return(desired_kernel)
-        allow(Puppet::Util::Execution).to receive(:execute).with(['ps', ps_argument, @lock.lock_pid, '-o', 'comm=']).and_return('ruby')
-        allow(Puppet::Util::Execution).to receive(:execute).with(['ps', ps_argument, @lock.lock_pid, '-o', 'args=']).and_return('puppet')
+        allow(Puppet::Util::Execution).to receive(:execute).with(['ps', ps_argument, other_pid, '-o', 'comm=']).and_return('ruby')
+        allow(Puppet::Util::Execution).to receive(:execute).with(['ps', ps_argument, other_pid, '-o', 'args=']).and_return('puppet')
         expect(@lock).to be_locked
       end
     end
@@ -56,26 +65,6 @@
 
     it "should become locked" do
       @lock.lock
-<<<<<<< HEAD
-      if Puppet::Util::Platform.windows?
-        allow(Puppet::Util::Windows::Process).to receive(:get_process_image_name_by_pid).with(@lock.lock_pid).and_return('C:\Program Files\Puppet Labs\Puppet\puppet\bin\ruby.exe')
-      else
-        allow(Puppet::Util::Execution).to receive(:execute).with(['ps', '-eq', @lock.lock_pid, '-o', 'comm=']).and_return('puppet')
-        allow(Puppet::Util::Execution).to receive(:execute).with(['ps', '-eq', @lock.lock_pid, '-o', 'args=']).and_return('puppet')
-      end
-      expect(@lock).to be_locked
-    end
-
-    it "should become locked if puppet is a gem" do
-      @lock.lock
-      if Puppet::Util::Platform.windows?
-        allow(Puppet::Util::Windows::Process).to receive(:get_process_image_name_by_pid).with(@lock.lock_pid).and_return('C:\tools\ruby25\bin\ruby.exe')
-      else
-        expect(Puppet::Util::Execution).to receive(:execute).with(['ps', '-eq', @lock.lock_pid, '-o', 'comm=']).and_return('ruby')
-        expect(Puppet::Util::Execution).to receive(:execute).with(['ps', '-eq', @lock.lock_pid, '-o', 'args=']).and_return('ruby /root/puppet/.bundle/ruby/2.3.0/bin/puppet agent --no-daemonize -v')
-      end
-=======
->>>>>>> 1ff5d68c
       expect(@lock).to be_locked
     end
 
@@ -154,26 +143,6 @@
   describe "#locked?" do
     it "should return true if locked" do
       @lock.lock
-<<<<<<< HEAD
-      if Puppet::Util::Platform.windows?
-        allow(Puppet::Util::Windows::Process).to receive(:get_process_image_name_by_pid).with(@lock.lock_pid).and_return('C:\Program Files\Puppet Labs\Puppet\puppet\bin\ruby.exe')
-      else
-        allow(Puppet::Util::Execution).to receive(:execute).with(['ps', '-eq', @lock.lock_pid, '-o', 'comm=']).and_return('puppet')
-        allow(Puppet::Util::Execution).to receive(:execute).with(['ps', '-eq', @lock.lock_pid, '-o', 'args=']).and_return('puppet')
-      end
-      expect(@lock).to be_locked
-    end
-
-    it "should return true if locked when puppet as gem" do
-      @lock.lock
-      if Puppet::Util::Platform.windows?
-        allow(Puppet::Util::Windows::Process).to receive(:get_process_image_name_by_pid).with(@lock.lock_pid).and_return('C:\tools\ruby25\bin\ruby.exe')
-      else
-        expect(Puppet::Util::Execution).to receive(:execute).with(['ps', '-eq', @lock.lock_pid, '-o', 'comm=']).and_return('ruby')
-        expect(Puppet::Util::Execution).to receive(:execute).with(['ps', '-eq', @lock.lock_pid, '-o', 'args=']).and_return('ruby /root/puppet/.bundle/ruby/2.3.0/bin/puppet agent --no-daemonize -v')
-      end
-=======
->>>>>>> 1ff5d68c
       expect(@lock).to be_locked
     end
 
@@ -219,15 +188,6 @@
       end
 
       it "should replace with new locks" do
-<<<<<<< HEAD
-        if Puppet::Util::Platform.windows?
-          allow(Puppet::Util::Windows::Process).to receive(:get_process_image_name_by_pid).with(6789).and_return('C:\Program Files\Puppet Labs\Puppet\puppet\bin\ruby.exe')
-        else
-          allow(Puppet::Util::Execution).to receive(:execute).with(['ps', '-eq', 6789, '-o', 'comm=']).and_return('puppet')
-          allow(Puppet::Util::Execution).to receive(:execute).with(['ps', '-eq', 6789, '-o', 'args=']).and_return('puppet')
-        end
-=======
->>>>>>> 1ff5d68c
         @lock.lock
         expect(Puppet::FileSystem.exist?(@lockfile)).to be_truthy
         expect(@lock.lock_pid).to eq(6789)
