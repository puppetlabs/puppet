require 'spec_helper'
require 'puppet/util/character_encoding'
require 'puppet_spec/character_encoding'

describe Puppet::Util::CharacterEncoding do
  describe "::convert_to_utf_8" do
    context "when passed a string that is already UTF-8" do
      context "with valid encoding" do
        let(:utf8_string) { "\u06FF\u2603".force_encoding(Encoding::UTF_8) }

        it "should return the string unmodified" do
          expect(Puppet::Util::CharacterEncoding.convert_to_utf_8(utf8_string)).to eq("\u06FF\u2603".force_encoding(Encoding::UTF_8))
        end

        it "should not mutate the original string" do
          expect(utf8_string).to eq("\u06FF\u2603".force_encoding(Encoding::UTF_8))
        end
      end

      context "with invalid encoding" do
        let(:invalid_utf8_string) { "\xfd\xf1".force_encoding(Encoding::UTF_8) }

        it "should issue a debug message" do
          expect(Puppet).to receive(:debug).with(/encoding is invalid/)
          Puppet::Util::CharacterEncoding.convert_to_utf_8(invalid_utf8_string)
        end

        it "should return the string unmodified" do
          expect(Puppet::Util::CharacterEncoding.convert_to_utf_8(invalid_utf8_string)).to eq("\xfd\xf1".force_encoding(Encoding::UTF_8))
        end

        it "should not mutate the original string" do
          Puppet::Util::CharacterEncoding.convert_to_utf_8(invalid_utf8_string)
          expect(invalid_utf8_string).to eq("\xfd\xf1".force_encoding(Encoding::UTF_8))
        end
      end
    end

    context "when passed a string in BINARY encoding" do
      context "that is valid in Encoding.default_external" do
        # When received as BINARY are not transcodable, but by "guessing"
        # Encoding.default_external can transcode to UTF-8
        let(:win_31j) { [130, 187].pack('C*') } # pack('C*') returns string in BINARY

        it "should be able to convert to UTF-8 by labeling as Encoding.default_external" do
          # そ - HIRAGANA LETTER SO
          # In Windows_31J: \x82 \xbb - 130 187
          # In Unicode: \u305d - \xe3 \x81 \x9d - 227 129 157
          result = PuppetSpec::CharacterEncoding.with_external_encoding(Encoding::Windows_31J) do
            Puppet::Util::CharacterEncoding.convert_to_utf_8(win_31j)
          end
          expect(result).to eq("\u305d")
          expect(result.bytes.to_a).to eq([227, 129, 157])
        end

        it "should not mutate the original string" do
          PuppetSpec::CharacterEncoding.with_external_encoding(Encoding::Windows_31J) do
            Puppet::Util::CharacterEncoding.convert_to_utf_8(win_31j)
          end
          expect(win_31j).to eq([130, 187].pack('C*'))
        end
      end

      context "that is invalid in Encoding.default_external" do
        let(:invalid_win_31j) { [255, 254, 253].pack('C*') } # these bytes are not valid windows_31j

        it "should return the string umodified" do
          result = PuppetSpec::CharacterEncoding.with_external_encoding(Encoding::Windows_31J) do
            Puppet::Util::CharacterEncoding.convert_to_utf_8(invalid_win_31j)
          end
          expect(result.bytes.to_a).to eq([255, 254, 253])
          expect(result.encoding).to eq(Encoding::BINARY)
        end

        it "should not mutate the original string" do
          PuppetSpec::CharacterEncoding.with_external_encoding(Encoding::Windows_31J) do
            Puppet::Util::CharacterEncoding.convert_to_utf_8(invalid_win_31j)
          end
          expect(invalid_win_31j).to eq([255, 254, 253].pack('C*'))
        end

        it "should issue a debug message that the string was not transcodable" do
          expect(Puppet).to receive(:debug).with(/cannot be transcoded/)
          PuppetSpec::CharacterEncoding.with_external_encoding(Encoding::Windows_31J) do
            Puppet::Util::CharacterEncoding.convert_to_utf_8(invalid_win_31j)
          end
        end
      end

      context "Given a string labeled as neither UTF-8 nor BINARY" do
        context "that is transcodable" do
          let (:shift_jis) { [130, 174].pack('C*').force_encoding(Encoding::Shift_JIS) }

          it "should return a copy of the string transcoded to UTF-8 if it is transcodable" do
            # http://www.fileformat.info/info/unicode/char/3050/index.htm
            # ぐ - HIRAGANA LETTER GU
            # In Shift_JIS: \x82 \xae - 130 174
            # In Unicode: \u3050 - \xe3 \x81 \x90 - 227 129 144
            # if we were only ruby > 2.3.0, we could do String.new("\x82\xae", :encoding => Encoding::Shift_JIS)

            result = Puppet::Util::CharacterEncoding.convert_to_utf_8(shift_jis)
            expect(result).to eq("\u3050".force_encoding(Encoding::UTF_8))
            # largely redundant but reinforces the point - this was transcoded:
            expect(result.bytes.to_a).to eq([227, 129, 144])
          end

          it "should not mutate the original string" do
            Puppet::Util::CharacterEncoding.convert_to_utf_8(shift_jis)
            expect(shift_jis).to eq([130, 174].pack('C*').force_encoding(Encoding::Shift_JIS))
          end
        end

        context "when not transcodable" do
          # An admittedly contrived case, but perhaps not so improbable
          # http://www.fileformat.info/info/unicode/char/5e0c/index.htm
          # 希 Han Character 'rare; hope, expect, strive for'
          # In EUC_KR: \xfd \xf1 - 253 241
          # In Unicode: \u5e0c - \xe5 \xb8 \x8c - 229 184 140

          # In this case, this EUC_KR character has been read in as ASCII and is
          # invalid in that encoding. This would raise an EncodingError
          # exception on transcode but we catch this issue a debug message -
          # leaving the original string unaltered.
          let(:euc_kr) { [253, 241].pack('C*').force_encoding(Encoding::ASCII) }

          it "should issue a debug message" do
            expect(Puppet).to receive(:debug).with(/cannot be transcoded/)
            Puppet::Util::CharacterEncoding.convert_to_utf_8(euc_kr)
          end

          it "should return the original string unmodified" do
            result = Puppet::Util::CharacterEncoding.convert_to_utf_8(euc_kr)
            expect(result).to eq([253, 241].pack('C*').force_encoding(Encoding::ASCII))
          end

          it "should not mutate the original string" do
            Puppet::Util::CharacterEncoding.convert_to_utf_8(euc_kr)
            expect(euc_kr).to eq([253, 241].pack('C*').force_encoding(Encoding::ASCII))
          end
        end
      end
    end
  end

  describe "::override_encoding_to_utf_8" do
    context "given a string with bytes that represent valid UTF-8" do
      # ☃ - unicode snowman
      # \u2603 - \xe2 \x98 \x83 - 226 152 131
      let(:snowman) { [226, 152, 131].pack('C*') }

      it "should return a copy of the string with external encoding of the string to UTF-8" do
        result = Puppet::Util::CharacterEncoding.override_encoding_to_utf_8(snowman)
        expect(result).to eq("\u2603")
        expect(result.encoding).to eq(Encoding::UTF_8)
      end

      it "should not modify the original string" do
        Puppet::Util::CharacterEncoding.override_encoding_to_utf_8(snowman)
        expect(snowman).to eq([226, 152, 131].pack('C*'))
      end
    end

    context "given a string with bytes that do not represent valid UTF-8" do
      # Ø - Latin capital letter O with stroke
      # In ISO-8859-1: \xd8 - 216
      # Invalid in UTF-8 without transcoding
      let(:oslash) { [216].pack('C*').force_encoding(Encoding::ISO_8859_1) }
      let(:foo) { 'foo' }

      it "should issue a debug message" do
        expect(Puppet).to receive(:debug).with(/not valid UTF-8/)
        Puppet::Util::CharacterEncoding.override_encoding_to_utf_8(oslash)
      end

      it "should return the original string unmodified" do
        result = Puppet::Util::CharacterEncoding.override_encoding_to_utf_8(oslash)
        expect(result).to eq([216].pack('C*').force_encoding(Encoding::ISO_8859_1))
      end

      it "should not modify the string" do
        Puppet::Util::CharacterEncoding.override_encoding_to_utf_8(oslash)
        expect(oslash).to eq([216].pack('C*').force_encoding(Encoding::ISO_8859_1))
      end
    end
  end
<<<<<<< HEAD
=======

  describe "::scrub" do
    let(:utf_8_string_to_scrub) { "\xfdfoo".force_encoding(Encoding::UTF_8) } # invalid in UTF-8
    # The invalid-ness of this string comes from unpaired surrogates, ie:
    #  "any value in the range D80016 to DBFF16 not followed by a value in the
    #  range DC0016 to DFFF16, or any value in the range DC0016 to DFFF16 not
    #  preceded by a value in the range D80016 to DBFF16"
    # http://unicode.org/faq/utf_bom.html#utf16-7
    # "a\ud800b"
    # We expect the "b" to be replaced as that is what makes the string invalid
    let(:utf_16LE_string_to_scrub) { [97, 237, 160, 128, 98].pack('C*').force_encoding(Encoding::UTF_16LE) } # invalid in UTF-16
    let(:invalid_non_utf) { "foo\u2603".force_encoding(Encoding::EUC_KR) } # EUC_KR foosnowman!

    it "should defer to String#scrub if defined", :if => String.method_defined?(:scrub) do
      result = Puppet::Util::CharacterEncoding.scrub(utf_8_string_to_scrub)
      # The result should have the UTF-8 replacement character if we're using Ruby scrub
      expect(result).to eq("\uFFFDfoo".force_encoding(Encoding::UTF_8))
      expect(result.bytes.to_a).to eq([239, 191, 189, 102, 111, 111])
    end

    context "when String#scrub is not defined" do
      it "should still issue unicode replacement characters if the string is UTF-8" do
        allow(utf_8_string_to_scrub).to receive(:respond_to?).with(:scrub).and_return(false)
        result = Puppet::Util::CharacterEncoding.scrub(utf_8_string_to_scrub)
        expect(result).to eq("\uFFFDfoo".force_encoding(Encoding::UTF_8))
      end

      it "should still issue unicode replacement characters if the string is UTF-16LE" do
        allow(utf_16LE_string_to_scrub).to receive(:respond_to?).with(:scrub).and_return(false)
        result = Puppet::Util::CharacterEncoding.scrub(utf_16LE_string_to_scrub)
        # Bytes of replacement character on UTF_16LE are [253, 255]
        # We just check for bytes because something (ruby?) interprets this array of bytes as:
        # (97) (237 160) (128 253 255) rather than (97) (237 160 128) (253 255)
        expect(result).to eq([97, 237, 160, 128, 253, 255].pack('C*').force_encoding(Encoding::UTF_16LE))
      end

      it "should issue '?' characters if the string is not one of UTF_8 or UTF_16LE" do
        allow(invalid_non_utf).to receive(:respond_to?).with(:scrub).and_return(false)
        result = Puppet::Util::CharacterEncoding.scrub(invalid_non_utf)
        expect(result).to eq("foo???".force_encoding(Encoding::EUC_KR))
      end
    end
  end
>>>>>>> c4b0f889
end<|MERGE_RESOLUTION|>--- conflicted
+++ resolved
@@ -183,50 +183,4 @@
       end
     end
   end
-<<<<<<< HEAD
-=======
-
-  describe "::scrub" do
-    let(:utf_8_string_to_scrub) { "\xfdfoo".force_encoding(Encoding::UTF_8) } # invalid in UTF-8
-    # The invalid-ness of this string comes from unpaired surrogates, ie:
-    #  "any value in the range D80016 to DBFF16 not followed by a value in the
-    #  range DC0016 to DFFF16, or any value in the range DC0016 to DFFF16 not
-    #  preceded by a value in the range D80016 to DBFF16"
-    # http://unicode.org/faq/utf_bom.html#utf16-7
-    # "a\ud800b"
-    # We expect the "b" to be replaced as that is what makes the string invalid
-    let(:utf_16LE_string_to_scrub) { [97, 237, 160, 128, 98].pack('C*').force_encoding(Encoding::UTF_16LE) } # invalid in UTF-16
-    let(:invalid_non_utf) { "foo\u2603".force_encoding(Encoding::EUC_KR) } # EUC_KR foosnowman!
-
-    it "should defer to String#scrub if defined", :if => String.method_defined?(:scrub) do
-      result = Puppet::Util::CharacterEncoding.scrub(utf_8_string_to_scrub)
-      # The result should have the UTF-8 replacement character if we're using Ruby scrub
-      expect(result).to eq("\uFFFDfoo".force_encoding(Encoding::UTF_8))
-      expect(result.bytes.to_a).to eq([239, 191, 189, 102, 111, 111])
-    end
-
-    context "when String#scrub is not defined" do
-      it "should still issue unicode replacement characters if the string is UTF-8" do
-        allow(utf_8_string_to_scrub).to receive(:respond_to?).with(:scrub).and_return(false)
-        result = Puppet::Util::CharacterEncoding.scrub(utf_8_string_to_scrub)
-        expect(result).to eq("\uFFFDfoo".force_encoding(Encoding::UTF_8))
-      end
-
-      it "should still issue unicode replacement characters if the string is UTF-16LE" do
-        allow(utf_16LE_string_to_scrub).to receive(:respond_to?).with(:scrub).and_return(false)
-        result = Puppet::Util::CharacterEncoding.scrub(utf_16LE_string_to_scrub)
-        # Bytes of replacement character on UTF_16LE are [253, 255]
-        # We just check for bytes because something (ruby?) interprets this array of bytes as:
-        # (97) (237 160) (128 253 255) rather than (97) (237 160 128) (253 255)
-        expect(result).to eq([97, 237, 160, 128, 253, 255].pack('C*').force_encoding(Encoding::UTF_16LE))
-      end
-
-      it "should issue '?' characters if the string is not one of UTF_8 or UTF_16LE" do
-        allow(invalid_non_utf).to receive(:respond_to?).with(:scrub).and_return(false)
-        result = Puppet::Util::CharacterEncoding.scrub(invalid_non_utf)
-        expect(result).to eq("foo???".force_encoding(Encoding::EUC_KR))
-      end
-    end
-  end
->>>>>>> c4b0f889
 end