--- conflicted
+++ resolved
@@ -52,13 +52,8 @@
     end
 
     it "should return all packages when invoked" do
-<<<<<<< HEAD
-      expect(provider_class.instances.map(&:name).sort).to eq(
+      expect(described_class.instances.map(&:name).sort).to eq(
         %w{ca_root_nss curl nmap pkg gnupg zsh tac_plus}.sort)
-=======
-      expect(described_class.instances.map(&:name).sort).to eq(
-        %w{ca_root_nss curl nmap pkg gnupg mcollective zsh tac_plus}.sort)
->>>>>>> 6690defb
     end
 
     it "should set latest to current version when no upgrade available" do
