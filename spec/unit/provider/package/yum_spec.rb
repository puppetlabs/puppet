--- conflicted
+++ resolved
@@ -62,13 +62,13 @@
         expect(output).to include("yum-plugin-fastestmirror.noarch")
       end
     end
-<<<<<<< HEAD
     describe "with improper package names in output" do
       it "raises an exception parsing package name" do
         expect {
           described_class.update_to_hash('badpackagename', '1')
         }.to raise_exception(Exception, /Failed to parse/)
-=======
+      end
+    end
     describe "with trailing plugin output" do
       let(:check_update) { File.read(my_fixture("yum-check-update-plugin-output.txt")) }
       let(:output) { described_class.parse_updates(check_update) }
@@ -77,7 +77,6 @@
       end
       it "ignores all mentions of plugin output" do
         expect(output).not_to include("Random plugin")
->>>>>>> 3755ab78
       end
     end
   end
