require 'spec_helper'

describe 'Puppet::Type::Service::Provider::Systemd', unless: Puppet::Util::Platform.jruby? do
  let(:provider_class) { Puppet::Type.type(:service).provider(:systemd) }
  if Puppet::Util::Platform.windows?
    # Get a pid for $CHILD_STATUS to latch on to
    command = "cmd.exe /c \"exit 0\""
    Puppet::Util::Execution.execute(command, {:failonfail => false})
  end

  before :each do
    allow(Puppet::Type.type(:service)).to receive(:defaultprovider).and_return(provider_class)
    allow(provider_class).to receive(:which).with('systemctl').and_return('/bin/systemctl')
  end

  let :provider do
    provider_class.new(:name => 'sshd.service')
  end

  osfamilies = [ 'archlinux', 'coreos' ]

  osfamilies.each do |osfamily|
    it "should be the default provider on #{osfamily}" do
      allow(Facter).to receive(:value).with(:osfamily).and_return(osfamily)
      allow(Facter).to receive(:value).with(:operatingsystem).and_return(osfamily)
      allow(Facter).to receive(:value).with(:operatingsystemmajrelease).and_return("1234")
      expect(provider_class).to be_default
    end
  end

  [7, 8].each do |ver|
    it "should be the default provider on rhel#{ver}" do
      allow(Facter).to receive(:value).with(:osfamily).and_return(:redhat)
      allow(Facter).to receive(:value).with(:operatingsystem).and_return(:redhat)
      allow(Facter).to receive(:value).with(:operatingsystemmajrelease).and_return(ver.to_s)
      expect(provider_class).to be_default
    end
  end

  [ 4, 5, 6 ].each do |ver|
    it "should not be the default provider on rhel#{ver}" do
      allow(Facter).to receive(:value).with(:osfamily).and_return(:redhat)
      allow(Facter).to receive(:value).with(:operatingsystem).and_return(:redhat)
      allow(Facter).to receive(:value).with(:operatingsystemmajrelease).and_return("#{ver}")
      expect(provider_class).not_to be_default
    end
  end

  [ 17, 18, 19, 20, 21, 22, 23 ].each do |ver|
    it "should be the default provider on fedora#{ver}" do
      allow(Facter).to receive(:value).with(:osfamily).and_return(:redhat)
      allow(Facter).to receive(:value).with(:operatingsystem).and_return(:fedora)
      allow(Facter).to receive(:value).with(:operatingsystemmajrelease).and_return("#{ver}")
      expect(provider_class).to be_default
    end
  end

  it "should be the default provider on Amazon Linux 2.0" do
    allow(Facter).to receive(:value).with(:osfamily).and_return(:redhat)
    allow(Facter).to receive(:value).with(:operatingsystem).and_return(:amazon)
    allow(Facter).to receive(:value).with(:operatingsystemmajrelease).and_return("2")
    expect(provider_class).to be_default
  end

  it "should not be the default provider on Amazon Linux 2017.09" do
    allow(Facter).to receive(:value).with(:osfamily).and_return(:redhat)
    allow(Facter).to receive(:value).with(:operatingsystem).and_return(:amazon)
    allow(Facter).to receive(:value).with(:operatingsystemmajrelease).and_return("2017")
    expect(provider_class).not_to be_default
  end

  it "should be the default provider on cumulus3" do
    allow(Facter).to receive(:value).with(:osfamily).and_return(:debian)
    allow(Facter).to receive(:value).with(:operatingsystem).and_return('CumulusLinux')
    allow(Facter).to receive(:value).with(:operatingsystemmajrelease).and_return("3")
    expect(provider_class).to be_default
  end

  it "should be the default provider on sles12" do
    allow(Facter).to receive(:value).with(:osfamily).and_return(:suse)
    allow(Facter).to receive(:value).with(:operatingsystem).and_return(:suse)
    allow(Facter).to receive(:value).with(:operatingsystemmajrelease).and_return("12")
    expect(provider_class).to be_default
  end

  it "should be the default provider on opensuse13" do
    allow(Facter).to receive(:value).with(:osfamily).and_return(:suse)
    allow(Facter).to receive(:value).with(:operatingsystem).and_return(:suse)
    allow(Facter).to receive(:value).with(:operatingsystemmajrelease).and_return("13")
    expect(provider_class).to be_default
  end

  # tumbleweed is a rolling release with date-based major version numbers
  it "should be the default provider on tumbleweed" do
    allow(Facter).to receive(:value).with(:osfamily).and_return(:suse)
    allow(Facter).to receive(:value).with(:operatingsystem).and_return(:suse)
    allow(Facter).to receive(:value).with(:operatingsystemmajrelease).and_return("20150829")
    expect(provider_class).to be_default
  end

  # leap is the next generation suse release
  it "should be the default provider on leap" do
    allow(Facter).to receive(:value).with(:osfamily).and_return(:suse)
    allow(Facter).to receive(:value).with(:operatingsystem).and_return(:leap)
    allow(Facter).to receive(:value).with(:operatingsystemmajrelease).and_return("42")
    expect(provider_class).to be_default
  end

  it "should not be the default provider on debian7" do
    allow(Facter).to receive(:value).with(:osfamily).and_return(:debian)
    allow(Facter).to receive(:value).with(:operatingsystem).and_return(:debian)
    allow(Facter).to receive(:value).with(:operatingsystemmajrelease).and_return("7")
    expect(provider_class).not_to be_default
  end

  it "should be the default provider on debian8" do
    allow(Facter).to receive(:value).with(:osfamily).and_return(:debian)
    allow(Facter).to receive(:value).with(:operatingsystem).and_return(:debian)
    allow(Facter).to receive(:value).with(:operatingsystemmajrelease).and_return("8")
    expect(provider_class).to be_default
  end

  it "should be the default provider on debian11" do
    allow(Facter).to receive(:value).with(:osfamily).and_return(:debian)
    allow(Facter).to receive(:value).with(:operatingsystem).and_return(:debian)
    allow(Facter).to receive(:value).with(:operatingsystemmajrelease).and_return("11")
    expect(provider_class).to be_default
  end

  it "should be the default provider on debian bookworm/sid" do
    allow(Facter).to receive(:value).with(:osfamily).and_return(:debian)
    allow(Facter).to receive(:value).with(:operatingsystem).and_return(:debian)
    allow(Facter).to receive(:value).with(:operatingsystemmajrelease).and_return("bookworm/sid")
    expect(provider_class).to be_default
  end

  it "should not be the default provider on ubuntu14.04" do
    allow(Facter).to receive(:value).with(:osfamily).and_return(:debian)
    allow(Facter).to receive(:value).with(:operatingsystem).and_return(:ubuntu)
    allow(Facter).to receive(:value).with(:operatingsystemmajrelease).and_return("14.04")
    expect(provider_class).not_to be_default
  end

  [ '15.04', '15.10', '16.04', '16.10', '17.04', '17.10', '18.04' ].each do |ver|
    it "should be the default provider on ubuntu#{ver}" do
      allow(Facter).to receive(:value).with(:osfamily).and_return(:debian)
      allow(Facter).to receive(:value).with(:operatingsystem).and_return(:ubuntu)
      allow(Facter).to receive(:value).with(:operatingsystemmajrelease).and_return("#{ver}")
      expect(provider_class).to be_default
    end
  end

  [ '10', '11', '12', '13', '14', '15', '16', '17' ].each do |ver|
    it "should not be the default provider on LinuxMint#{ver}" do
      allow(Facter).to receive(:value).with(:osfamily).and_return(:debian)
      allow(Facter).to receive(:value).with(:operatingsystem).and_return(:LinuxMint)
      allow(Facter).to receive(:value).with(:operatingsystemmajrelease).and_return("#{ver}")
      expect(provider_class).not_to be_default
    end
  end

  [ '18', '19' ].each do |ver|
    it "should be the default provider on LinuxMint#{ver}" do
      allow(Facter).to receive(:value).with(:osfamily).and_return(:debian)
      allow(Facter).to receive(:value).with(:operatingsystem).and_return(:LinuxMint)
      allow(Facter).to receive(:value).with(:operatingsystemmajrelease).and_return("#{ver}")
      expect(provider_class).to be_default
    end
  end

  [:enabled?, :daemon_reload?, :enable, :disable, :start, :stop, :status, :restart].each do |method|
    it "should have a #{method} method" do
      expect(provider).to respond_to(method)
    end
  end

  describe ".instances" do
    it "should have an instances method" do
      expect(provider_class).to respond_to :instances
    end

    it "should return only services" do
      expect(provider_class).to receive(:systemctl).with('list-unit-files', '--type', 'service', '--full', '--all', '--no-pager').and_return(File.read(my_fixture('list_unit_files_services')))
      expect(provider_class.instances.map(&:name)).to match_array(%w{
        arp-ethers.service
        auditd.service
        autovt@.service
        avahi-daemon.service
        blk-availability.service
        apparmor.service
        umountnfs.service
        urandom.service
        brandbot.service
      })
    end

    it "should print a debug message when a service with the state `bad` is found" do
      expect(provider_class).to receive(:systemctl).with('list-unit-files', '--type', 'service', '--full', '--all', '--no-pager').and_return(File.read(my_fixture('list_unit_files_services')))
      expect(Puppet).to receive(:debug).with("apparmor.service marked as bad by `systemctl`. It is recommended to be further checked.")
      provider_class.instances
    end
  end

  describe "#start" do
    it "should use the supplied start command if specified" do
      provider = provider_class.new(Puppet::Type.type(:service).new(:name => 'sshd.service', :start => '/bin/foo'))
      expect(provider).to receive(:daemon_reload?).and_return('no')
      expect(provider).to receive(:execute).with(['/bin/foo'], :failonfail => true, :override_locale => false, :squelch => false, :combine => true)
      provider.start
    end

    it "should start the service with systemctl start otherwise" do
      provider = provider_class.new(Puppet::Type.type(:service).new(:name => 'sshd.service'))
      expect(provider).to receive(:systemctl).with(:unmask, '--', 'sshd.service')
      expect(provider).to receive(:daemon_reload?).and_return('no')
      expect(provider).to receive(:execute).with(['/bin/systemctl','start', '--', 'sshd.service'], {:failonfail => true, :override_locale => false, :squelch => false, :combine => true})
      provider.start
    end

    it "should show journald logs on failure" do
      provider = provider_class.new(Puppet::Type.type(:service).new(:name => 'sshd.service'))
      expect(provider).to receive(:systemctl).with(:unmask, '--', 'sshd.service')
      expect(provider).to receive(:daemon_reload?).and_return('no')
      expect(provider).to receive(:execute).with(['/bin/systemctl','start', '--', 'sshd.service'],{:failonfail => true, :override_locale => false, :squelch => false, :combine => true})
        .and_raise(Puppet::ExecutionFailure, "Failed to start sshd.service: Unit sshd.service failed to load: Invalid argument. See system logs and 'systemctl status sshd.service' for details.")
      journalctl_logs = <<-EOS
-- Logs begin at Tue 2016-06-14 11:59:21 UTC, end at Tue 2016-06-14 21:45:02 UTC. --
Jun 14 21:41:34 foo.example.com systemd[1]: Stopping sshd Service...
Jun 14 21:41:35 foo.example.com systemd[1]: Starting sshd Service...
Jun 14 21:43:23 foo.example.com systemd[1]: sshd.service lacks both ExecStart= and ExecStop= setting. Refusing.
      EOS
      expect(provider).to receive(:execute).with("journalctl -n 50 --since '5 minutes ago' -u sshd.service --no-pager").and_return(journalctl_logs)
      expect { provider.start }.to raise_error(Puppet::Error, /Systemd start for sshd.service failed![\n]+journalctl log for sshd.service:[\n]+-- Logs begin at Tue 2016-06-14 11:59:21 UTC, end at Tue 2016-06-14 21:45:02 UTC. --/m)
    end
  end

  describe "#stop" do
    it "should use the supplied stop command if specified" do
      provider = provider_class.new(Puppet::Type.type(:service).new(:name => 'sshd.service', :stop => '/bin/foo'))
      expect(provider).to receive(:execute).with(['/bin/foo'], :failonfail => true, :override_locale => false, :squelch => false, :combine => true)
      provider.stop
    end

    it "should stop the service with systemctl stop otherwise" do
      provider = provider_class.new(Puppet::Type.type(:service).new(:name => 'sshd.service'))
      expect(provider).to receive(:execute).with(['/bin/systemctl','stop', '--', 'sshd.service'], :failonfail => true, :override_locale => false, :squelch => false, :combine => true)
      provider.stop
    end

    it "should show journald logs on failure" do
      provider = provider_class.new(Puppet::Type.type(:service).new(:name => 'sshd.service'))
      expect(provider).to receive(:execute).with(['/bin/systemctl','stop', '--', 'sshd.service'],{:failonfail => true, :override_locale => false, :squelch => false, :combine => true})
        .and_raise(Puppet::ExecutionFailure, "Failed to stop sshd.service: Unit sshd.service failed to load: Invalid argument. See system logs and 'systemctl status sshd.service' for details.")
      journalctl_logs = <<-EOS
-- Logs begin at Tue 2016-06-14 11:59:21 UTC, end at Tue 2016-06-14 21:45:02 UTC. --
Jun 14 21:41:34 foo.example.com systemd[1]: Stopping sshd Service...
Jun 14 21:41:35 foo.example.com systemd[1]: Starting sshd Service...
Jun 14 21:43:23 foo.example.com systemd[1]: sshd.service lacks both ExecStart= and ExecStop= setting. Refusing.
      EOS
      expect(provider).to receive(:execute).with("journalctl -n 50 --since '5 minutes ago' -u sshd.service --no-pager").and_return(journalctl_logs)
      expect { provider.stop }.to raise_error(Puppet::Error, /Systemd stop for sshd.service failed![\n]+journalctl log for sshd.service:[\n]-- Logs begin at Tue 2016-06-14 11:59:21 UTC, end at Tue 2016-06-14 21:45:02 UTC. --/m)
    end
  end

  describe "#daemon_reload?" do
    it "should skip the systemctl daemon_reload if not required by the service" do
      provider = provider_class.new(Puppet::Type.type(:service).new(:name => 'sshd.service'))
      expect(provider).to receive(:execute).with(['/bin/systemctl', 'show', '--property=NeedDaemonReload', '--', 'sshd.service'], :failonfail => false).and_return("no")
      provider.daemon_reload?
    end
    it "should run a systemctl daemon_reload if the service has been modified" do
      provider = provider_class.new(Puppet::Type.type(:service).new(:name => 'sshd.service'))
      expect(provider).to receive(:execute).with(['/bin/systemctl', 'show', '--property=NeedDaemonReload', '--', 'sshd.service'], :failonfail => false).and_return("yes")
      expect(provider).to receive(:execute).with(['/bin/systemctl', 'daemon-reload'], :failonfail => false)
      provider.daemon_reload?
    end
  end

  describe "#enabled?" do
    it "should return :true if the service is enabled" do
<<<<<<< HEAD
      provider = provider_class.new(Puppet::Type.type(:service).new(:name => 'sshd.service'))
      expect(provider).to receive(:execute).with(['/bin/systemctl','is-enabled', '--', 'sshd.service'], :failonfail => false).and_return("enabled\n")
      allow($CHILD_STATUS).to receive(:exitstatus).and_return(0)
=======
      provider = described_class.new(Puppet::Type.type(:service).new(:name => 'sshd.service'))
      expect(provider).to receive(:execute).with(['/bin/systemctl','is-enabled', '--', 'sshd.service'], :failonfail => false).
                            and_return(Puppet::Util::Execution::ProcessOutput.new("enabled\n", 0))
>>>>>>> 7d0aee33
      expect(provider.enabled?).to eq(:true)
    end

    it "should return :true if the service is static" do
<<<<<<< HEAD
      provider = provider_class.new(Puppet::Type.type(:service).new(:name => 'sshd.service'))
      expect(provider).to receive(:execute).with(['/bin/systemctl','is-enabled','--', 'sshd.service'], :failonfail => false).and_return("static\n")
      allow($CHILD_STATUS).to receive(:exitstatus).and_return(0)
=======
      provider = described_class.new(Puppet::Type.type(:service).new(:name => 'sshd.service'))
      expect(provider).to receive(:execute).with(['/bin/systemctl','is-enabled','--', 'sshd.service'], :failonfail => false).
                            and_return(Puppet::Util::Execution::ProcessOutput.new("static\n", 0))
>>>>>>> 7d0aee33
      expect(provider.enabled?).to eq(:true)
    end

    it "should return :false if the service is disabled" do
<<<<<<< HEAD
      provider = provider_class.new(Puppet::Type.type(:service).new(:name => 'sshd.service'))
      expect(provider).to receive(:execute).with(['/bin/systemctl','is-enabled', '--', 'sshd.service'], :failonfail => false).and_return("disabled\n")
      allow($CHILD_STATUS).to receive(:exitstatus).and_return(1)
=======
      provider = described_class.new(Puppet::Type.type(:service).new(:name => 'sshd.service'))
      expect(provider).to receive(:execute).with(['/bin/systemctl','is-enabled', '--', 'sshd.service'], :failonfail => false).
                            and_return(Puppet::Util::Execution::ProcessOutput.new("disabled\n", 1))
>>>>>>> 7d0aee33
      expect(provider.enabled?).to eq(:false)
    end

    it "should return :false if the service is indirect" do
<<<<<<< HEAD
      provider = provider_class.new(Puppet::Type.type(:service).new(:name => 'sshd.service'))
      expect(provider).to receive(:execute).with(['/bin/systemctl','is-enabled', '--', 'sshd.service'], :failonfail => false).and_return("indirect\n")
      allow($CHILD_STATUS).to receive(:exitstatus).and_return(0)
      expect(provider.enabled?).to eq(:false)
    end

    it "should return :false if the service is masked and the resource is attempting to be disabled" do
      provider = provider_class.new(Puppet::Type.type(:service).new(:name => 'sshd.service', :enable => false))
      expect(provider).to receive(:execute).with(['/bin/systemctl','is-enabled', '--', 'sshd.service'], :failonfail => false).and_return("masked\n")
      allow($CHILD_STATUS).to receive(:exitstatus).and_return(1)
      expect(provider.enabled?).to eq(:false)
    end

    it "should return :mask if the service is masked and the resource is attempting to be masked" do
      provider = provider_class.new(Puppet::Type.type(:service).new(:name => 'sshd.service', :enable => 'mask'))
      expect(provider).to receive(:execute).with(['/bin/systemctl','is-enabled', '--', 'sshd.service'], :failonfail => false).and_return("masked\n")
      allow($CHILD_STATUS).to receive(:exitstatus).and_return(1)
      expect(provider.enabled?).to eq(:mask)
=======
      provider = described_class.new(Puppet::Type.type(:service).new(:name => 'sshd.service'))
      expect(provider).to receive(:execute).with(['/bin/systemctl','is-enabled', '--', 'sshd.service'], :failonfail => false).
                            and_return(Puppet::Util::Execution::ProcessOutput.new("indirect\n", 0))
      expect(provider.enabled?).to eq(:false)
    end

    context "when masked" do
      it "should return :false if the resource is attempting to be disabled" do
        provider = described_class.new(Puppet::Type.type(:service).new(:name => 'sshd.service', :enable => false))
        expect(provider).to receive(:execute).with(['/bin/systemctl','is-enabled', '--', 'sshd.service'], :failonfail => false).
                              and_return(Puppet::Util::Execution::ProcessOutput.new("masked\n", 1))
        expect(provider.enabled?).to eq(:false)
      end

      it "should return :mask if the resource is attempting to be masked" do
        provider = described_class.new(Puppet::Type.type(:service).new(:name => 'sshd.service', :enable => 'mask'))
        expect(provider).to receive(:execute).with(['/bin/systemctl','is-enabled', '--', 'sshd.service'], :failonfail => false).
                              and_return(Puppet::Util::Execution::ProcessOutput.new("masked\n", 1))
        expect(provider.enabled?).to eq(:mask)
      end
>>>>>>> 7d0aee33
    end
  end

  describe "#enable" do
    it "should run systemctl enable to enable a service" do
      provider = provider_class.new(Puppet::Type.type(:service).new(:name => 'sshd.service'))
      expect(provider).to receive(:systemctl).with(:unmask, '--', 'sshd.service')
      expect(provider).to receive(:systemctl).with(:enable, '--', 'sshd.service')
      provider.enable
    end
  end

  describe "#disable" do
    it "should run systemctl disable to disable a service" do
      provider = provider_class.new(Puppet::Type.type(:service).new(:name => 'sshd.service'))
      expect(provider).to receive(:systemctl).with(:disable, '--', 'sshd.service')
      provider.disable
    end
  end

  describe "#mask" do
    it "should run systemctl to disable and mask a service" do
      provider = provider_class.new(Puppet::Type.type(:service).new(:name => 'sshd.service'))
      # :disable is the only call in the provider that uses a symbol instead of
      # a string.
      # This should be made consistent in the future and all tests updated.
      expect(provider).to receive(:systemctl).with(:disable, '--', 'sshd.service')
      expect(provider).to receive(:systemctl).with(:mask, '--', 'sshd.service')
      provider.mask
    end
  end

  # Note: systemd provider does not care about hasstatus or a custom status
  # command. I just assume that it does not make sense for systemd.
  describe "#status" do
    it "should return running if if the command returns 0" do
      provider = provider_class.new(Puppet::Type.type(:service).new(:name => 'sshd.service'))
      expect(provider).to receive(:execute).with(['/bin/systemctl','is-active', '--', 'sshd.service'], :failonfail => false, :override_locale => false, :squelch => false, :combine => true).and_return("active\n")
      allow($CHILD_STATUS).to receive(:exitstatus).and_return(0)
      expect(provider.status).to eq(:running)
    end

    [-10,-1,3,10].each { |ec|
      it "should return stopped if the command returns something non-0" do
        provider = provider_class.new(Puppet::Type.type(:service).new(:name => 'sshd.service'))
        expect(provider).to receive(:execute).with(['/bin/systemctl','is-active', '--', 'sshd.service'], :failonfail => false, :override_locale => false, :squelch => false, :combine => true).and_return("inactive\n")
        allow($CHILD_STATUS).to receive(:exitstatus).and_return(ec)
        expect(provider.status).to eq(:stopped)
      end
    }

    it "should use the supplied status command if specified" do
      provider = provider_class.new(Puppet::Type.type(:service).new(:name => 'sshd.service', :status => '/bin/foo'))
      expect(provider).to receive(:execute).with(['/bin/foo'], :failonfail => false, :override_locale => false, :squelch => false, :combine => true)
      provider.status
    end
  end

  # Note: systemd provider does not care about hasrestart. I just assume it
  # does not make sense for systemd
  describe "#restart" do
    it "should use the supplied restart command if specified" do
      provider = provider_class.new(Puppet::Type.type(:service).new(:name => 'sshd', :restart => '/bin/foo'))
      expect(provider).to receive(:daemon_reload?).and_return('no')
      expect(provider).to receive(:execute).with(['/bin/systemctl','restart', '--', 'sshd.service'], :failonfail => true, :override_locale => false, :squelch => false, :combine => true).never
      expect(provider).to receive(:execute).with(['/bin/foo'], :failonfail => true, :override_locale => false, :squelch => false, :combine => true)
      provider.restart
    end

    it "should restart the service with systemctl restart" do
      provider = provider_class.new(Puppet::Type.type(:service).new(:name => 'sshd.service'))
      expect(provider).to receive(:daemon_reload?).and_return('no')
      expect(provider).to receive(:execute).with(['/bin/systemctl','restart','--','sshd.service'], :failonfail => true, :override_locale => false, :squelch => false, :combine => true)
      provider.restart
    end

    it "should show journald logs on failure" do
      provider = provider_class.new(Puppet::Type.type(:service).new(:name => 'sshd.service'))
      expect(provider).to receive(:daemon_reload?).and_return('no')
      expect(provider).to receive(:execute).with(['/bin/systemctl','restart','--','sshd.service'],{:failonfail => true, :override_locale => false, :squelch => false, :combine => true})
        .and_raise(Puppet::ExecutionFailure, "Failed to restart sshd.service: Unit sshd.service failed to load: Invalid argument. See system logs and 'systemctl status sshd.service' for details.")
      journalctl_logs = <<-EOS
-- Logs begin at Tue 2016-06-14 11:59:21 UTC, end at Tue 2016-06-14 21:45:02 UTC. --
Jun 14 21:41:34 foo.example.com systemd[1]: Stopping sshd Service...
Jun 14 21:41:35 foo.example.com systemd[1]: Starting sshd Service...
Jun 14 21:43:23 foo.example.com systemd[1]: sshd.service lacks both ExecStart= and ExecStop= setting. Refusing.
      EOS
      expect(provider).to receive(:execute).with("journalctl -n 50 --since '5 minutes ago' -u sshd.service --no-pager").and_return(journalctl_logs)
      expect { provider.restart }.to raise_error(Puppet::Error, /Systemd restart for sshd.service failed![\n]+journalctl log for sshd.service:[\n]+-- Logs begin at Tue 2016-06-14 11:59:21 UTC, end at Tue 2016-06-14 21:45:02 UTC. --/m)
    end
  end

  describe "#debian_enabled?" do
    [104, 106].each do |status|
      it "should return true when invoke-rc.d returns #{status}" do
        provider = provider_class.new(Puppet::Type.type(:service).new(:name => 'sshd.service'))
        allow(provider).to receive(:system)
        expect($CHILD_STATUS).to receive(:exitstatus).and_return(status)
        expect(provider.debian_enabled?).to eq(:true)
      end
    end

    [101, 105].each do |status|
      it "should return true when status is #{status} and there are at least 4 start links" do
        provider = provider_class.new(Puppet::Type.type(:service).new(:name => 'sshd.service'))
        allow(provider).to receive(:system)
        expect(provider).to receive(:get_start_link_count).and_return(4)
        expect($CHILD_STATUS).to receive(:exitstatus).twice.and_return(status)
        expect(provider.debian_enabled?).to eq(:true)
      end

      it "should return false when status is #{status} and there are less than 4 start links" do
        provider = provider_class.new(Puppet::Type.type(:service).new(:name => 'sshd.service'))
        allow(provider).to receive(:system)
        expect(provider).to receive(:get_start_link_count).and_return(1)
        expect($CHILD_STATUS).to receive(:exitstatus).twice.and_return(status)
        expect(provider.debian_enabled?).to eq(:false)
      end
    end
  end

  describe "#insync_enabled?" do
    let(:provider) do
      provider_class.new(Puppet::Type.type(:service).new(:name => 'sshd.service', :enable => false))
    end

    before do
      allow(provider).to receive(:cached_enabled?).and_return({ output: service_state, exitcode: 0 })
    end

    context 'when service state is static' do
      let(:service_state) { 'static' }

      it 'is always enabled_insync even if current value is the same as expected' do
        expect(provider).to be_enabled_insync(:false)
      end

      it 'is always enabled_insync even if current value is not the same as expected' do
        expect(provider).to be_enabled_insync(:true)
      end

      it 'logs a debug messsage' do
        expect(Puppet).to receive(:debug).with("Unable to enable or disable static service sshd.service")
        provider.enabled_insync?(:true)
      end
    end

    context 'when service state is indirect' do
      let(:service_state) { 'indirect' }

      it 'is always enabled_insync even if current value is the same as expected' do
        expect(provider).to be_enabled_insync(:false)
      end

      it 'is always enabled_insync even if current value is not the same as expected' do
        expect(provider).to be_enabled_insync(:true)
      end

      it 'logs a debug messsage' do
        expect(Puppet).to receive(:debug).with("Service sshd.service is in 'indirect' state and cannot be enabled/disabled")
        provider.enabled_insync?(:true)
      end
    end

    context 'when service state is enabled' do
      let(:service_state) { 'enabled' }

      it 'is enabled_insync if current value is the same as expected' do
        expect(provider).to be_enabled_insync(:false)
      end

      it 'is not enabled_insync if current value is not the same as expected' do
        expect(provider).not_to be_enabled_insync(:true)
      end

      it 'logs no debug messsage' do
        expect(Puppet).not_to receive(:debug)
        provider.enabled_insync?(:true)
      end
    end
  end

  describe "#get_start_link_count" do
    it "should strip the '.service' from the search if present in the resource name" do
      provider = provider_class.new(Puppet::Type.type(:service).new(:name => 'sshd.service'))
      expect(Dir).to receive(:glob).with("/etc/rc*.d/S??sshd").and_return(['files'])
      provider.get_start_link_count
    end

    it "should use the full service name if it does not include '.service'" do
      provider = provider_class.new(Puppet::Type.type(:service).new(:name => 'sshd'))
      expect(Dir).to receive(:glob).with("/etc/rc*.d/S??sshd").and_return(['files'])
      provider.get_start_link_count
    end
  end

  it "(#16451) has command systemctl without being fully qualified" do
    expect(provider_class.instance_variable_get(:@commands)).to include(:systemctl => 'systemctl')
  end
end<|MERGE_RESOLUTION|>--- conflicted
+++ resolved
@@ -278,86 +278,45 @@
 
   describe "#enabled?" do
     it "should return :true if the service is enabled" do
-<<<<<<< HEAD
-      provider = provider_class.new(Puppet::Type.type(:service).new(:name => 'sshd.service'))
-      expect(provider).to receive(:execute).with(['/bin/systemctl','is-enabled', '--', 'sshd.service'], :failonfail => false).and_return("enabled\n")
-      allow($CHILD_STATUS).to receive(:exitstatus).and_return(0)
-=======
-      provider = described_class.new(Puppet::Type.type(:service).new(:name => 'sshd.service'))
+      provider = provider_class.new(Puppet::Type.type(:service).new(:name => 'sshd.service'))
       expect(provider).to receive(:execute).with(['/bin/systemctl','is-enabled', '--', 'sshd.service'], :failonfail => false).
                             and_return(Puppet::Util::Execution::ProcessOutput.new("enabled\n", 0))
->>>>>>> 7d0aee33
       expect(provider.enabled?).to eq(:true)
     end
 
     it "should return :true if the service is static" do
-<<<<<<< HEAD
-      provider = provider_class.new(Puppet::Type.type(:service).new(:name => 'sshd.service'))
-      expect(provider).to receive(:execute).with(['/bin/systemctl','is-enabled','--', 'sshd.service'], :failonfail => false).and_return("static\n")
-      allow($CHILD_STATUS).to receive(:exitstatus).and_return(0)
-=======
-      provider = described_class.new(Puppet::Type.type(:service).new(:name => 'sshd.service'))
+      provider = provider_class.new(Puppet::Type.type(:service).new(:name => 'sshd.service'))
       expect(provider).to receive(:execute).with(['/bin/systemctl','is-enabled','--', 'sshd.service'], :failonfail => false).
                             and_return(Puppet::Util::Execution::ProcessOutput.new("static\n", 0))
->>>>>>> 7d0aee33
       expect(provider.enabled?).to eq(:true)
     end
 
     it "should return :false if the service is disabled" do
-<<<<<<< HEAD
-      provider = provider_class.new(Puppet::Type.type(:service).new(:name => 'sshd.service'))
-      expect(provider).to receive(:execute).with(['/bin/systemctl','is-enabled', '--', 'sshd.service'], :failonfail => false).and_return("disabled\n")
-      allow($CHILD_STATUS).to receive(:exitstatus).and_return(1)
-=======
-      provider = described_class.new(Puppet::Type.type(:service).new(:name => 'sshd.service'))
+      provider = provider_class.new(Puppet::Type.type(:service).new(:name => 'sshd.service'))
       expect(provider).to receive(:execute).with(['/bin/systemctl','is-enabled', '--', 'sshd.service'], :failonfail => false).
                             and_return(Puppet::Util::Execution::ProcessOutput.new("disabled\n", 1))
->>>>>>> 7d0aee33
       expect(provider.enabled?).to eq(:false)
     end
 
     it "should return :false if the service is indirect" do
-<<<<<<< HEAD
-      provider = provider_class.new(Puppet::Type.type(:service).new(:name => 'sshd.service'))
-      expect(provider).to receive(:execute).with(['/bin/systemctl','is-enabled', '--', 'sshd.service'], :failonfail => false).and_return("indirect\n")
-      allow($CHILD_STATUS).to receive(:exitstatus).and_return(0)
-      expect(provider.enabled?).to eq(:false)
-    end
-
-    it "should return :false if the service is masked and the resource is attempting to be disabled" do
-      provider = provider_class.new(Puppet::Type.type(:service).new(:name => 'sshd.service', :enable => false))
-      expect(provider).to receive(:execute).with(['/bin/systemctl','is-enabled', '--', 'sshd.service'], :failonfail => false).and_return("masked\n")
-      allow($CHILD_STATUS).to receive(:exitstatus).and_return(1)
-      expect(provider.enabled?).to eq(:false)
-    end
-
-    it "should return :mask if the service is masked and the resource is attempting to be masked" do
-      provider = provider_class.new(Puppet::Type.type(:service).new(:name => 'sshd.service', :enable => 'mask'))
-      expect(provider).to receive(:execute).with(['/bin/systemctl','is-enabled', '--', 'sshd.service'], :failonfail => false).and_return("masked\n")
-      allow($CHILD_STATUS).to receive(:exitstatus).and_return(1)
-      expect(provider.enabled?).to eq(:mask)
-=======
-      provider = described_class.new(Puppet::Type.type(:service).new(:name => 'sshd.service'))
+      provider = provider_class.new(Puppet::Type.type(:service).new(:name => 'sshd.service'))
       expect(provider).to receive(:execute).with(['/bin/systemctl','is-enabled', '--', 'sshd.service'], :failonfail => false).
                             and_return(Puppet::Util::Execution::ProcessOutput.new("indirect\n", 0))
       expect(provider.enabled?).to eq(:false)
     end
 
-    context "when masked" do
-      it "should return :false if the resource is attempting to be disabled" do
-        provider = described_class.new(Puppet::Type.type(:service).new(:name => 'sshd.service', :enable => false))
-        expect(provider).to receive(:execute).with(['/bin/systemctl','is-enabled', '--', 'sshd.service'], :failonfail => false).
-                              and_return(Puppet::Util::Execution::ProcessOutput.new("masked\n", 1))
-        expect(provider.enabled?).to eq(:false)
-      end
-
-      it "should return :mask if the resource is attempting to be masked" do
-        provider = described_class.new(Puppet::Type.type(:service).new(:name => 'sshd.service', :enable => 'mask'))
-        expect(provider).to receive(:execute).with(['/bin/systemctl','is-enabled', '--', 'sshd.service'], :failonfail => false).
-                              and_return(Puppet::Util::Execution::ProcessOutput.new("masked\n", 1))
-        expect(provider.enabled?).to eq(:mask)
-      end
->>>>>>> 7d0aee33
+    it "should return :false if the service is masked and the resource is attempting to be disabled" do
+      provider = provider_class.new(Puppet::Type.type(:service).new(:name => 'sshd.service', :enable => false))
+      expect(provider).to receive(:execute).with(['/bin/systemctl','is-enabled', '--', 'sshd.service'], :failonfail => false).
+                            and_return(Puppet::Util::Execution::ProcessOutput.new("masked\n", 1))
+      expect(provider.enabled?).to eq(:false)
+    end
+
+    it "should return :mask if the service is masked and the resource is attempting to be masked" do
+      provider = provider_class.new(Puppet::Type.type(:service).new(:name => 'sshd.service', :enable => 'mask'))
+      expect(provider).to receive(:execute).with(['/bin/systemctl','is-enabled', '--', 'sshd.service'], :failonfail => false).
+                            and_return(Puppet::Util::Execution::ProcessOutput.new("masked\n", 1))
+      expect(provider.enabled?).to eq(:mask)
     end
   end
 
