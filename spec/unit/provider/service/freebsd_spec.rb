require 'spec_helper'

describe 'Puppet::Type::Service::Provider::Freebsd',
         unless: Puppet::Util::Platform.jruby? do
  let(:provider_class) { Puppet::Type.type(:service).provider(:freebsd) }

  before :each do
<<<<<<< HEAD
    @provider = provider_class.new
    @provider.stubs(:initscript)
    Facter.stubs(:value).with(:osfamily).returns 'FreeBSD'
=======
    @provider = subject()
    allow(@provider).to receive(:initscript)
    allow(Facter).to receive(:value).with(:osfamily).and_return('FreeBSD')
>>>>>>> c4b0f889
  end

  it "should correctly parse rcvar for FreeBSD < 7" do
    allow(@provider).to receive(:execute).and_return(<<OUTPUT)
# ntpd
$ntpd_enable=YES
OUTPUT
    expect(@provider.rcvar).to eq(['# ntpd', 'ntpd_enable=YES'])
  end

  it "should correctly parse rcvar for FreeBSD 7 to 8" do
    allow(@provider).to receive(:execute).and_return(<<OUTPUT)
# ntpd
ntpd_enable=YES
OUTPUT
    expect(@provider.rcvar).to eq(['# ntpd', 'ntpd_enable=YES'])
  end

  it "should correctly parse rcvar for FreeBSD >= 8.1" do
    allow(@provider).to receive(:execute).and_return(<<OUTPUT)
# ntpd
#
ntpd_enable="YES"
#   (default: "")
OUTPUT
    expect(@provider.rcvar).to eq(['# ntpd', 'ntpd_enable="YES"', '#   (default: "")'])
  end

  it "should correctly parse rcvar for DragonFly BSD" do
    allow(@provider).to receive(:execute).and_return(<<OUTPUT)
# ntpd
$ntpd=YES
OUTPUT
    expect(@provider.rcvar).to eq(['# ntpd', 'ntpd=YES'])
  end

  it 'should parse service names with a description' do
    allow(@provider).to receive(:execute).and_return(<<OUTPUT)
# local_unbound : local caching forwarding resolver
local_unbound_enable="YES"
OUTPUT
    expect(@provider.service_name).to eq('local_unbound')
  end

  it 'should parse service names without a description' do
    allow(@provider).to receive(:execute).and_return(<<OUTPUT)
# local_unbound
local_unbound="YES"
OUTPUT
    expect(@provider.service_name).to eq('local_unbound')
  end

  it "should find the right rcvar_value for FreeBSD < 7" do
    allow(@provider).to receive(:rcvar).and_return(['# ntpd', 'ntpd_enable=YES'])

    expect(@provider.rcvar_value).to eq("YES")
  end

  it "should find the right rcvar_value for FreeBSD >= 7" do
    allow(@provider).to receive(:rcvar).and_return(['# ntpd', 'ntpd_enable="YES"', '#   (default: "")'])

    expect(@provider.rcvar_value).to eq("YES")
  end

  it "should find the right rcvar_name" do
    allow(@provider).to receive(:rcvar).and_return(['# ntpd', 'ntpd_enable="YES"'])

    expect(@provider.rcvar_name).to eq("ntpd")
  end

  it "should enable only the selected service" do
    allow(Puppet::FileSystem).to receive(:exist?).with('/etc/rc.conf').and_return(true)
    allow(File).to receive(:read).with('/etc/rc.conf').and_return("openntpd_enable=\"NO\"\nntpd_enable=\"NO\"\n")
    fh = double('fh')
    allow(File).to receive(:open).with('/etc/rc.conf', File::WRONLY).and_yield(fh)
    expect(fh).to receive(:<<).with("openntpd_enable=\"NO\"\nntpd_enable=\"YES\"\n")
    allow(Puppet::FileSystem).to receive(:exist?).with('/etc/rc.conf.local').and_return(false)
    allow(Puppet::FileSystem).to receive(:exist?).with('/etc/rc.conf.d/ntpd').and_return(false)

    @provider.rc_replace('ntpd', 'ntpd', 'YES')
  end
end<|MERGE_RESOLUTION|>--- conflicted
+++ resolved
@@ -5,15 +5,9 @@
   let(:provider_class) { Puppet::Type.type(:service).provider(:freebsd) }
 
   before :each do
-<<<<<<< HEAD
     @provider = provider_class.new
-    @provider.stubs(:initscript)
-    Facter.stubs(:value).with(:osfamily).returns 'FreeBSD'
-=======
-    @provider = subject()
     allow(@provider).to receive(:initscript)
     allow(Facter).to receive(:value).with(:osfamily).and_return('FreeBSD')
->>>>>>> c4b0f889
   end
 
   it "should correctly parse rcvar for FreeBSD < 7" do
