--- conflicted
+++ resolved
@@ -30,13 +30,8 @@
     end
 
     it "should attach the interface name for network interfaces" do
-<<<<<<< HEAD
       lists_processes_as("network-interface (eth0)")
 
-=======
-      processes = "network-interface (eth0)"
-      provider_class.stubs(:execpipe).yields(processes)
->>>>>>> 34b9c0b6
       provider_class.instances.first.name.should == "network-interface INTERFACE=eth0"
     end
 
