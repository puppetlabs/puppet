--- conflicted
+++ resolved
@@ -1,15 +1,9 @@
 require 'spec_helper'
 
-<<<<<<< HEAD
-describe 'Puppet::Type::Service::Provider::Openbsd',
+describe Puppet::Type.type(:service).provider(:openbsd),
     unless: Puppet::Util::Platform.windows? || Puppet::Util::Platform.jruby? do
-  let(:provider_class) { Puppet::Type.type(:service).provider(:openbsd) }
-
-=======
-describe Puppet::Type.type(:service).provider(:openbsd), :unless => Puppet.features.microsoft_windows? do
->>>>>>> 6690defb
   before :each do
-    Puppet::Type.type(:service).stubs(:defaultprovider).returns provider_class
+    Puppet::Type.type(:service).stubs(:defaultprovider).returns described_class
     Facter.stubs(:value).with(:operatingsystem).returns :openbsd
     Facter.stubs(:value).with(:osfamily).returns 'OpenBSD'
     FileTest.stubs(:file?).with('/usr/sbin/rcctl').returns true
@@ -18,12 +12,12 @@
 
   context "#instances" do
     it "should have an instances method" do
-      expect(provider_class).to respond_to :instances
+      expect(described_class).to respond_to :instances
     end
 
     it "should list all available services" do
-      provider_class.stubs(:execpipe).with(['/usr/sbin/rcctl', :getall]).yields File.read(my_fixture('rcctl_getall'))
-      expect(provider_class.instances.map(&:name)).to eq([
+      described_class.stubs(:execpipe).with(['/usr/sbin/rcctl', :getall]).yields File.read(my_fixture('rcctl_getall'))
+      expect(described_class.instances.map(&:name)).to eq([
         'accounting', 'pf', 'postgresql', 'tftpd', 'wsmoused', 'xdm',
       ])
     end
@@ -31,13 +25,13 @@
 
   context "#start" do
     it "should use the supplied start command if specified" do
-      provider = provider_class.new(Puppet::Type.type(:service).new(:name => 'sshd', :start => '/bin/foo'))
+      provider = described_class.new(Puppet::Type.type(:service).new(:name => 'sshd', :start => '/bin/foo'))
       provider.expects(:execute).with(['/bin/foo'], :failonfail => true, :override_locale => false, :squelch => false, :combine => true)
       provider.start
     end
 
     it "should start the service otherwise" do
-      provider = provider_class.new(Puppet::Type.type(:service).new(:name => 'sshd'))
+      provider = described_class.new(Puppet::Type.type(:service).new(:name => 'sshd'))
       provider.expects(:texecute).with(:start, ['/usr/sbin/rcctl', '-f', :start, 'sshd'], true)
       provider.start
     end
@@ -45,13 +39,13 @@
 
   context "#stop" do
     it "should use the supplied stop command if specified" do
-      provider = provider_class.new(Puppet::Type.type(:service).new(:name => 'sshd', :stop => '/bin/foo'))
+      provider = described_class.new(Puppet::Type.type(:service).new(:name => 'sshd', :stop => '/bin/foo'))
       provider.expects(:execute).with(['/bin/foo'], :failonfail => true, :override_locale => false, :squelch => false, :combine => true)
       provider.stop
     end
 
     it "should stop the service otherwise" do
-      provider = provider_class.new(Puppet::Type.type(:service).new(:name => 'sshd'))
+      provider = described_class.new(Puppet::Type.type(:service).new(:name => 'sshd'))
       provider.expects(:texecute).with(:stop, ['/usr/sbin/rcctl', :stop, 'sshd'], true)
       provider.stop
     end
@@ -59,14 +53,14 @@
 
   context "#status" do
     it "should use the status command from the resource" do
-      provider = provider_class.new(Puppet::Type.type(:service).new(:name => 'sshd', :status => '/bin/foo'))
+      provider = described_class.new(Puppet::Type.type(:service).new(:name => 'sshd', :status => '/bin/foo'))
       provider.expects(:execute).with(['/usr/sbin/rcctl', :get, 'sshd', :status], :failonfail => true, :override_locale => false, :squelch => false, :combine => true).never
       provider.expects(:execute).with(['/bin/foo'], :failonfail => false, :override_locale => false, :squelch => false, :combine => true)
       provider.status
     end
 
     it "should return :stopped when status command returns with a non-zero exitcode" do
-      provider = provider_class.new(Puppet::Type.type(:service).new(:name => 'sshd', :status => '/bin/foo'))
+      provider = described_class.new(Puppet::Type.type(:service).new(:name => 'sshd', :status => '/bin/foo'))
       provider.expects(:execute).with(['/usr/sbin/rcctl', :get, 'sshd', :status], :failonfail => true, :override_locale => false, :squelch => false, :combine => true).never
       provider.expects(:execute).with(['/bin/foo'], :failonfail => false, :override_locale => false, :squelch => false, :combine => true)
       $CHILD_STATUS.stubs(:exitstatus).returns 3
@@ -74,7 +68,7 @@
     end
 
     it "should return :running when status command returns with a zero exitcode" do
-      provider = provider_class.new(Puppet::Type.type(:service).new(:name => 'sshd', :status => '/bin/foo'))
+      provider = described_class.new(Puppet::Type.type(:service).new(:name => 'sshd', :status => '/bin/foo'))
       provider.expects(:execute).with(['/usr/sbin/rcctl', :get, 'sshd', :status], :failonfail => true, :override_locale => false, :squelch => false, :combine => true).never
       provider.expects(:execute).with(['/bin/foo'], :failonfail => false, :override_locale => false, :squelch => false, :combine => true)
       $CHILD_STATUS.stubs(:exitstatus).returns 0
@@ -84,20 +78,20 @@
 
   context "#restart" do
     it "should use the supplied restart command if specified" do
-      provider = provider_class.new(Puppet::Type.type(:service).new(:name => 'sshd', :restart => '/bin/foo'))
+      provider = described_class.new(Puppet::Type.type(:service).new(:name => 'sshd', :restart => '/bin/foo'))
       provider.expects(:execute).with(['/usr/sbin/rcctl', '-f', :restart, 'sshd'], :failonfail => true, :override_locale => false, :squelch => false, :combine => true).never
       provider.expects(:execute).with(['/bin/foo'], :failonfail => true, :override_locale => false, :squelch => false, :combine => true)
       provider.restart
     end
 
     it "should restart the service with rcctl restart if hasrestart is true" do
-      provider = provider_class.new(Puppet::Type.type(:service).new(:name => 'sshd', :hasrestart => true))
+      provider = described_class.new(Puppet::Type.type(:service).new(:name => 'sshd', :hasrestart => true))
       provider.expects(:texecute).with(:restart, ['/usr/sbin/rcctl', '-f', :restart, 'sshd'], true)
       provider.restart
     end
 
     it "should restart the service with rcctl stop/start if hasrestart is false" do
-      provider = provider_class.new(Puppet::Type.type(:service).new(:name => 'sshd', :hasrestart => false))
+      provider = described_class.new(Puppet::Type.type(:service).new(:name => 'sshd', :hasrestart => false))
       provider.expects(:texecute).with(:restart, ['/usr/sbin/rcctl', '-f', :restart, 'sshd'], true).never
       provider.expects(:texecute).with(:stop, ['/usr/sbin/rcctl', :stop, 'sshd'], true)
       provider.expects(:texecute).with(:start, ['/usr/sbin/rcctl', '-f', :start, 'sshd'], true)
@@ -107,15 +101,15 @@
 
   context "#enabled?" do
     it "should return :true if the service is enabled" do
-      provider = provider_class.new(Puppet::Type.type(:service).new(:name => 'sshd'))
-      provider_class.stubs(:rcctl).with(:get, 'sshd', :status)
+      provider = described_class.new(Puppet::Type.type(:service).new(:name => 'sshd'))
+      described_class.stubs(:rcctl).with(:get, 'sshd', :status)
       provider.expects(:execute).with(['/usr/sbin/rcctl', 'get', 'sshd', 'status'], :failonfail => false, :combine => false, :squelch => false).returns(stub(:exitstatus => 0))
       expect(provider.enabled?).to eq(:true)
     end
 
     it "should return :false if the service is disabled" do
-      provider = provider_class.new(Puppet::Type.type(:service).new(:name => 'sshd'))
-      provider_class.stubs(:rcctl).with(:get, 'sshd', :status).returns('NO')
+      provider = described_class.new(Puppet::Type.type(:service).new(:name => 'sshd'))
+      described_class.stubs(:rcctl).with(:get, 'sshd', :status).returns('NO')
       provider.expects(:execute).with(['/usr/sbin/rcctl', 'get', 'sshd', 'status'], :failonfail => false, :combine => false, :squelch => false).returns(stub(:exitstatus => 1))
       expect(provider.enabled?).to eq(:false)
     end
@@ -123,16 +117,16 @@
 
   context "#enable" do
     it "should run rcctl enable to enable the service" do
-      provider = provider_class.new(Puppet::Type.type(:service).new(:name => 'sshd'))
-      provider_class.stubs(:rcctl).with(:enable, 'sshd').returns('')
+      provider = described_class.new(Puppet::Type.type(:service).new(:name => 'sshd'))
+      described_class.stubs(:rcctl).with(:enable, 'sshd').returns('')
       provider.expects(:rcctl).with(:enable, 'sshd')
       provider.enable
     end
 
     it "should run rcctl enable with flags if provided" do
-      provider = provider_class.new(Puppet::Type.type(:service).new(:name => 'sshd', :flags => '-6'))
-      provider_class.stubs(:rcctl).with(:enable, 'sshd').returns('')
-      provider_class.stubs(:rcctl).with(:set, 'sshd', :flags, '-6').returns('')
+      provider = described_class.new(Puppet::Type.type(:service).new(:name => 'sshd', :flags => '-6'))
+      described_class.stubs(:rcctl).with(:enable, 'sshd').returns('')
+      described_class.stubs(:rcctl).with(:set, 'sshd', :flags, '-6').returns('')
       provider.expects(:rcctl).with(:enable, 'sshd')
       provider.expects(:rcctl).with(:set, 'sshd', :flags, '-6')
       provider.enable
@@ -141,8 +135,8 @@
 
   context "#disable" do
     it "should run rcctl disable to disable the service" do
-      provider = provider_class.new(Puppet::Type.type(:service).new(:name => 'sshd'))
-      provider_class.stubs(:rcctl).with(:disable, 'sshd').returns('')
+      provider = described_class.new(Puppet::Type.type(:service).new(:name => 'sshd'))
+      described_class.stubs(:rcctl).with(:disable, 'sshd').returns('')
       provider.expects(:rcctl).with(:disable, 'sshd')
       provider.disable
     end
@@ -150,22 +144,22 @@
 
   context "#running?" do
     it "should run rcctl check to check the service" do
-      provider = provider_class.new(Puppet::Type.type(:service).new(:name => 'sshd'))
-      provider_class.stubs(:rcctl).with(:check, 'sshd').returns('sshd(ok)')
+      provider = described_class.new(Puppet::Type.type(:service).new(:name => 'sshd'))
+      described_class.stubs(:rcctl).with(:check, 'sshd').returns('sshd(ok)')
       provider.expects(:execute).with(['/usr/sbin/rcctl', 'check', 'sshd'], :failonfail => false, :combine => false, :squelch => false).returns('sshd(ok)')
       expect(provider.running?).to be_truthy
     end
 
     it "should return true if the service is running" do
-      provider = provider_class.new(Puppet::Type.type(:service).new(:name => 'sshd'))
-      provider_class.stubs(:rcctl).with(:check, 'sshd').returns('sshd(ok)')
+      provider = described_class.new(Puppet::Type.type(:service).new(:name => 'sshd'))
+      described_class.stubs(:rcctl).with(:check, 'sshd').returns('sshd(ok)')
       provider.expects(:execute).with(['/usr/sbin/rcctl', 'check', 'sshd'], :failonfail => false, :combine => false, :squelch => false).returns('sshd(ok)')
       expect(provider.running?).to be_truthy
     end
 
     it "should return nil if the service is not running" do
-      provider = provider_class.new(Puppet::Type.type(:service).new(:name => 'sshd'))
-      provider_class.stubs(:rcctl).with(:check, 'sshd').returns('sshd(failed)')
+      provider = described_class.new(Puppet::Type.type(:service).new(:name => 'sshd'))
+      described_class.stubs(:rcctl).with(:check, 'sshd').returns('sshd(failed)')
       provider.expects(:execute).with(['/usr/sbin/rcctl', 'check', 'sshd'], :failonfail => false, :combine => false, :squelch => false).returns('sshd(failed)')
       expect(provider.running?).to be_nil
     end
@@ -173,38 +167,31 @@
 
   context "#flags" do
     it "should return flags when set" do
-      provider = provider_class.new(Puppet::Type.type(:service).new(:name => 'sshd', :flags => '-6'))
-      provider_class.stubs(:rcctl).with('get', 'sshd', 'flags').returns('-6')
+      provider = described_class.new(Puppet::Type.type(:service).new(:name => 'sshd', :flags => '-6'))
+      described_class.stubs(:rcctl).with('get', 'sshd', 'flags').returns('-6')
       provider.expects(:execute).with(['/usr/sbin/rcctl', 'get', 'sshd', 'flags'], :failonfail => false, :combine => false, :squelch => false).returns('-6')
       provider.flags
     end
 
     it "should return empty flags" do
-      provider = provider_class.new(Puppet::Type.type(:service).new(:name => 'sshd'))
-      provider_class.stubs(:rcctl).with('get', 'sshd', 'flags').returns('')
+      provider = described_class.new(Puppet::Type.type(:service).new(:name => 'sshd'))
+      described_class.stubs(:rcctl).with('get', 'sshd', 'flags').returns('')
       provider.expects(:execute).with(['/usr/sbin/rcctl', 'get', 'sshd', 'flags'], :failonfail => false, :combine => false, :squelch => false).returns('')
       provider.flags
     end
 
     it "should return flags for special services" do
-      provider = provider_class.new(Puppet::Type.type(:service).new(:name => 'pf'))
-      provider_class.stubs(:rcctl).with('get', 'pf', 'flags').returns('YES')
+      provider = described_class.new(Puppet::Type.type(:service).new(:name => 'pf'))
+      described_class.stubs(:rcctl).with('get', 'pf', 'flags').returns('YES')
       provider.expects(:execute).with(['/usr/sbin/rcctl', 'get', 'pf', 'flags'], :failonfail => false, :combine => false, :squelch => false).returns('YES')
       provider.flags
     end
   end
 
-<<<<<<< HEAD
   describe "#flags=" do
     it "should run rcctl to set flags", :unless => Puppet::Util::Platform.windows? || RUBY_PLATFORM == 'java' do
-      provider = provider_class.new(Puppet::Type.type(:service).new(:name => 'sshd'))
-      provider_class.stubs(:rcctl).with(:set, 'sshd', :flags, '-4').returns('')
-=======
-  context "#flags=" do
-    it "should run rcctl to set flags" do
       provider = described_class.new(Puppet::Type.type(:service).new(:name => 'sshd'))
       described_class.stubs(:rcctl).with(:set, 'sshd', :flags, '-4').returns('')
->>>>>>> 6690defb
       provider.expects(:rcctl).with(:set, 'sshd', :flags, '-4')
       provider.flags = '-4'
     end
