--- conflicted
+++ resolved
@@ -1,13 +1,7 @@
 require 'spec_helper'
 
-<<<<<<< HEAD
-describe 'Puppet::Type::Service::Provider::Redhat',
+describe Puppet::Type.type(:service).provider(:redhat),
     :if => Puppet.features.posix? && !Puppet::Util::Platform.jruby? do
-  let(:provider_class) { Puppet::Type.type(:service).provider(:redhat) }
-
-=======
-describe Puppet::Type.type(:service).provider(:redhat), :if => Puppet.features.posix? do
->>>>>>> 6690defb
   before :each do
     @class = Puppet::Type.type(:service).provider(:redhat)
     @resource = stub 'resource'
@@ -36,7 +30,7 @@
     Facter.stubs(:value).with(:osfamily).returns(:suse)
     Facter.stubs(:value).with(:operatingsystem).returns(:suse)
     Facter.stubs(:value).with(:operatingsystemmajrelease).returns("11")
-    expect(provider_class.default?).to be_truthy
+    expect(described_class.default?).to be_truthy
   end
 
   # test self.instances
