require 'spec_helper'

describe 'Puppet::Type::Service::Provider::Redhat',
         if: Puppet.features.posix? && !Puppet::Util::Platform.jruby?do
  let(:provider_class) { Puppet::Type.type(:service).provider(:redhat) }

  before :each do
    @class = Puppet::Type.type(:service).provider(:redhat)
<<<<<<< HEAD
    @resource = stub 'resource'
    @resource.stubs(:[]).returns(nil)
    @resource.stubs(:[]).with(:name).returns "myservice"
    @provider = provider_class.new
    @resource.stubs(:provider).returns @provider
=======
    @resource = double('resource')
    allow(@resource).to receive(:[]).and_return(nil)
    allow(@resource).to receive(:[]).with(:name).and_return("myservice")
    @provider = subject()
    allow(@resource).to receive(:provider).and_return(@provider)
>>>>>>> c4b0f889
    @provider.resource = @resource
    allow(@provider).to receive(:get).with(:hasstatus).and_return(false)
    allow(FileTest).to receive(:file?).with('/sbin/service').and_return(true)
    allow(FileTest).to receive(:executable?).with('/sbin/service').and_return(true)
    allow(Facter).to receive(:value).with(:operatingsystem).and_return('CentOS')
    allow(Facter).to receive(:value).with(:osfamily).and_return('RedHat')
  end

  osfamilies = [ 'RedHat' ]

  osfamilies.each do |osfamily|
    it "should be the default provider on #{osfamily}" do
<<<<<<< HEAD
      Facter.expects(:value).with(:osfamily).returns(osfamily)
      expect(provider_class.default?).to be_truthy
=======
      expect(Facter).to receive(:value).with(:osfamily).and_return(osfamily)
      expect(described_class.default?).to be_truthy
>>>>>>> c4b0f889
    end
  end

  it "should be the default provider on sles11" do
<<<<<<< HEAD
    Facter.stubs(:value).with(:osfamily).returns(:suse)
    Facter.stubs(:value).with(:operatingsystem).returns(:suse)
    Facter.stubs(:value).with(:operatingsystemmajrelease).returns("11")
    expect(provider_class.default?).to be_truthy
=======
    allow(Facter).to receive(:value).with(:osfamily).and_return(:suse)
    allow(Facter).to receive(:value).with(:operatingsystem).and_return(:suse)
    allow(Facter).to receive(:value).with(:operatingsystemmajrelease).and_return("11")
    expect(described_class.default?).to be_truthy
>>>>>>> c4b0f889
  end

  # test self.instances
  context "when getting all service instances" do
    before :each do
      @services = ['one', 'two', 'three', 'four', 'kudzu', 'functions', 'halt', 'killall', 'single', 'linuxconf', 'boot', 'reboot']
      @not_services = ['functions', 'halt', 'killall', 'single', 'linuxconf', 'reboot', 'boot']
      allow(Dir).to receive(:entries).and_return(@services)
      allow(FileTest).to receive(:directory?).and_return(true)
      allow(FileTest).to receive(:executable?).and_return(true)
    end

    it "should return instances for all services" do
      (@services-@not_services).each do |inst|
        expect(@class).to receive(:new).with(hash_including(name: inst, path: '/etc/init.d')).and_return("#{inst}_instance")
      end
      results = (@services-@not_services).collect {|x| "#{x}_instance"}
      expect(@class.instances).to eq(results)
    end

    it "should call service status when initialized from provider" do
      allow(@resource).to receive(:[]).with(:status).and_return(nil)
      allow(@provider).to receive(:get).with(:hasstatus).and_return(true)
      expect(@provider).to receive(:execute).with(['/sbin/service', 'myservice', 'status'], any_args)
      @provider.send(:status)
    end
  end

  it "should use '--add' and 'on' when calling enable" do
<<<<<<< HEAD
    provider_class.expects(:chkconfig).with("--add", @resource[:name])
    provider_class.expects(:chkconfig).with(@resource[:name], :on)
=======
    expect(described_class).to receive(:chkconfig).with("--add", @resource[:name])
    expect(described_class).to receive(:chkconfig).with(@resource[:name], :on)
>>>>>>> c4b0f889
    @provider.enable
  end

  it "(#15797) should explicitly turn off the service in all run levels" do
<<<<<<< HEAD
    provider_class.expects(:chkconfig).with("--level", "0123456", @resource[:name], :off)
=======
    expect(described_class).to receive(:chkconfig).with("--level", "0123456", @resource[:name], :off)
>>>>>>> c4b0f889
    @provider.disable
  end

  it "should have an enabled? method" do
    expect(@provider).to respond_to(:enabled?)
  end

  context "when checking enabled? on Suse" do
    before :each do
      expect(Facter).to receive(:value).with(:osfamily).and_return('Suse')
    end

    it "should check for on" do
<<<<<<< HEAD
      provider_class.stubs(:chkconfig).with(@resource[:name]).returns "#{@resource[:name]}  on"
=======
      allow(described_class).to receive(:chkconfig).with(@resource[:name]).and_return("#{@resource[:name]}  on")
>>>>>>> c4b0f889
      expect(@provider.enabled?).to eq(:true)
    end

    it "should check for B" do
<<<<<<< HEAD
      provider_class.stubs(:chkconfig).with(@resource[:name]).returns "#{@resource[:name]}  B"
=======
      allow(described_class).to receive(:chkconfig).with(@resource[:name]).and_return("#{@resource[:name]}  B")
>>>>>>> c4b0f889
      expect(@provider.enabled?).to eq(:true)
    end

    it "should check for off" do
<<<<<<< HEAD
      provider_class.stubs(:chkconfig).with(@resource[:name]).returns "#{@resource[:name]}  off"
=======
      allow(described_class).to receive(:chkconfig).with(@resource[:name]).and_return("#{@resource[:name]}  off")
>>>>>>> c4b0f889
      expect(@provider.enabled?).to eq(:false)
    end

    it "should check for unknown service" do
<<<<<<< HEAD
      provider_class.stubs(:chkconfig).with(@resource[:name]).returns "#{@resource[:name]}: unknown service"
=======
      allow(described_class).to receive(:chkconfig).with(@resource[:name]).and_return("#{@resource[:name]}: unknown service")
>>>>>>> c4b0f889
      expect(@provider.enabled?).to eq(:false)
    end
  end

  it "should have an enable method" do
    expect(@provider).to respond_to(:enable)
  end

  it "should have a disable method" do
    expect(@provider).to respond_to(:disable)
  end

  [:start, :stop, :status, :restart].each do |method|
    it "should have a #{method} method" do
      expect(@provider).to respond_to(method)
    end

    describe "when running #{method}" do
      it "should use any provided explicit command" do
        allow(@resource).to receive(:[]).with(method).and_return("/user/specified/command")
        expect(@provider).to receive(:execute).with(["/user/specified/command"], any_args)
        @provider.send(method)
      end

      it "should execute the service script with #{method} when no explicit command is provided" do
        allow(@resource).to receive(:[]).with("has#{method}".intern).and_return(:true)
        expect(@provider).to receive(:execute).with(['/sbin/service', 'myservice', method.to_s], any_args)
        @provider.send(method)
      end
    end
  end

  context "when checking status" do
    context "when hasstatus is :true" do
      before :each do
        allow(@resource).to receive(:[]).with(:hasstatus).and_return(:true)
      end

      it "should execute the service script with fail_on_failure false" do
        expect(@provider).to receive(:texecute).with(:status, ['/sbin/service', 'myservice', 'status'], false)
        @provider.status
      end

      it "should consider the process running if the command returns 0" do
        expect(@provider).to receive(:texecute).with(:status, ['/sbin/service', 'myservice', 'status'], false)
        allow($CHILD_STATUS).to receive(:exitstatus).and_return(0)
        expect(@provider.status).to eq(:running)
      end

      [-10,-1,1,10].each { |ec|
        it "should consider the process stopped if the command returns something non-0" do
          expect(@provider).to receive(:texecute).with(:status, ['/sbin/service', 'myservice', 'status'], false)
          allow($CHILD_STATUS).to receive(:exitstatus).and_return(ec)
          expect(@provider.status).to eq(:stopped)
        end
      }
    end

    context "when hasstatus is not :true" do
      it "should consider the service :running if it has a pid" do
        expect(@provider).to receive(:getpid).and_return("1234")
        expect(@provider.status).to eq(:running)
      end

      it "should consider the service :stopped if it doesn't have a pid" do
        expect(@provider).to receive(:getpid).and_return(nil)
        expect(@provider.status).to eq(:stopped)
      end
    end
  end

  context "when restarting and hasrestart is not :true" do
    it "should stop and restart the process with the server script" do
      expect(@provider).to receive(:texecute).with(:stop,  ['/sbin/service', 'myservice', 'stop'],  true)
      expect(@provider).to receive(:texecute).with(:start, ['/sbin/service', 'myservice', 'start'], true)
      @provider.restart
    end
  end
end<|MERGE_RESOLUTION|>--- conflicted
+++ resolved
@@ -6,19 +6,11 @@
 
   before :each do
     @class = Puppet::Type.type(:service).provider(:redhat)
-<<<<<<< HEAD
-    @resource = stub 'resource'
-    @resource.stubs(:[]).returns(nil)
-    @resource.stubs(:[]).with(:name).returns "myservice"
-    @provider = provider_class.new
-    @resource.stubs(:provider).returns @provider
-=======
     @resource = double('resource')
     allow(@resource).to receive(:[]).and_return(nil)
     allow(@resource).to receive(:[]).with(:name).and_return("myservice")
-    @provider = subject()
+    @provider = provider_class.new
     allow(@resource).to receive(:provider).and_return(@provider)
->>>>>>> c4b0f889
     @provider.resource = @resource
     allow(@provider).to receive(:get).with(:hasstatus).and_return(false)
     allow(FileTest).to receive(:file?).with('/sbin/service').and_return(true)
@@ -31,28 +23,16 @@
 
   osfamilies.each do |osfamily|
     it "should be the default provider on #{osfamily}" do
-<<<<<<< HEAD
-      Facter.expects(:value).with(:osfamily).returns(osfamily)
+      expect(Facter).to receive(:value).with(:osfamily).and_return(osfamily)
       expect(provider_class.default?).to be_truthy
-=======
-      expect(Facter).to receive(:value).with(:osfamily).and_return(osfamily)
-      expect(described_class.default?).to be_truthy
->>>>>>> c4b0f889
     end
   end
 
   it "should be the default provider on sles11" do
-<<<<<<< HEAD
-    Facter.stubs(:value).with(:osfamily).returns(:suse)
-    Facter.stubs(:value).with(:operatingsystem).returns(:suse)
-    Facter.stubs(:value).with(:operatingsystemmajrelease).returns("11")
-    expect(provider_class.default?).to be_truthy
-=======
     allow(Facter).to receive(:value).with(:osfamily).and_return(:suse)
     allow(Facter).to receive(:value).with(:operatingsystem).and_return(:suse)
     allow(Facter).to receive(:value).with(:operatingsystemmajrelease).and_return("11")
-    expect(described_class.default?).to be_truthy
->>>>>>> c4b0f889
+    expect(provider_class.default?).to be_truthy
   end
 
   # test self.instances
@@ -82,22 +62,13 @@
   end
 
   it "should use '--add' and 'on' when calling enable" do
-<<<<<<< HEAD
-    provider_class.expects(:chkconfig).with("--add", @resource[:name])
-    provider_class.expects(:chkconfig).with(@resource[:name], :on)
-=======
-    expect(described_class).to receive(:chkconfig).with("--add", @resource[:name])
-    expect(described_class).to receive(:chkconfig).with(@resource[:name], :on)
->>>>>>> c4b0f889
+    expect(provider_class).to receive(:chkconfig).with("--add", @resource[:name])
+    expect(provider_class).to receive(:chkconfig).with(@resource[:name], :on)
     @provider.enable
   end
 
   it "(#15797) should explicitly turn off the service in all run levels" do
-<<<<<<< HEAD
-    provider_class.expects(:chkconfig).with("--level", "0123456", @resource[:name], :off)
-=======
-    expect(described_class).to receive(:chkconfig).with("--level", "0123456", @resource[:name], :off)
->>>>>>> c4b0f889
+    expect(provider_class).to receive(:chkconfig).with("--level", "0123456", @resource[:name], :off)
     @provider.disable
   end
 
@@ -111,38 +82,22 @@
     end
 
     it "should check for on" do
-<<<<<<< HEAD
-      provider_class.stubs(:chkconfig).with(@resource[:name]).returns "#{@resource[:name]}  on"
-=======
-      allow(described_class).to receive(:chkconfig).with(@resource[:name]).and_return("#{@resource[:name]}  on")
->>>>>>> c4b0f889
+      allow(provider_class).to receive(:chkconfig).with(@resource[:name]).and_return("#{@resource[:name]}  on")
       expect(@provider.enabled?).to eq(:true)
     end
 
     it "should check for B" do
-<<<<<<< HEAD
-      provider_class.stubs(:chkconfig).with(@resource[:name]).returns "#{@resource[:name]}  B"
-=======
-      allow(described_class).to receive(:chkconfig).with(@resource[:name]).and_return("#{@resource[:name]}  B")
->>>>>>> c4b0f889
+      allow(provider_class).to receive(:chkconfig).with(@resource[:name]).and_return("#{@resource[:name]}  B")
       expect(@provider.enabled?).to eq(:true)
     end
 
     it "should check for off" do
-<<<<<<< HEAD
-      provider_class.stubs(:chkconfig).with(@resource[:name]).returns "#{@resource[:name]}  off"
-=======
-      allow(described_class).to receive(:chkconfig).with(@resource[:name]).and_return("#{@resource[:name]}  off")
->>>>>>> c4b0f889
+      allow(provider_class).to receive(:chkconfig).with(@resource[:name]).and_return("#{@resource[:name]}  off")
       expect(@provider.enabled?).to eq(:false)
     end
 
     it "should check for unknown service" do
-<<<<<<< HEAD
-      provider_class.stubs(:chkconfig).with(@resource[:name]).returns "#{@resource[:name]}: unknown service"
-=======
-      allow(described_class).to receive(:chkconfig).with(@resource[:name]).and_return("#{@resource[:name]}: unknown service")
->>>>>>> c4b0f889
+      allow(provider_class).to receive(:chkconfig).with(@resource[:name]).and_return("#{@resource[:name]}: unknown service")
       expect(@provider.enabled?).to eq(:false)
     end
   end
