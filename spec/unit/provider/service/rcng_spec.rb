require 'spec_helper'

<<<<<<< HEAD
describe 'Puppet::Type::Service::Provider::Rcng',
    :unless => Puppet::Util::Platform.windows? || Puppet::Util::Platform.jruby? do
  let(:provider_class) { Puppet::Type.type(:service).provider(:rcng) }

=======
describe Puppet::Type.type(:service).provider(:rcng), :unless => Puppet.features.microsoft_windows? do
>>>>>>> 6690defb
  before :each do
    Puppet::Type.type(:service).stubs(:defaultprovider).returns provider_class
    Facter.stubs(:value).with(:operatingsystem).returns :netbsd
    Facter.stubs(:value).with(:osfamily).returns 'NetBSD'
<<<<<<< HEAD
    provider_class.stubs(:defpath).returns('/etc/rc.d')
    @provider = provider_class.new
=======
    described_class.stubs(:defpath).returns('/etc/rc.d')
    @provider = subject()
>>>>>>> 6690defb
    @provider.stubs(:initscript)
  end

  context "#enable" do
    it "should have an enable method" do
      expect(@provider).to respond_to(:enable)
    end

    it "should set the proper contents to enable" do
      provider = provider_class.new(Puppet::Type.type(:service).new(:name => 'sshd'))
      Dir.stubs(:mkdir).with('/etc/rc.conf.d')
      fh = stub 'fh'
      Puppet::Util.expects(:replace_file).with('/etc/rc.conf.d/sshd', 0644).yields(fh)
      fh.expects(:puts).with("sshd=${sshd:=YES}\n")
      provider.enable
    end

    it "should set the proper contents to enable when disabled" do
      provider = provider_class.new(Puppet::Type.type(:service).new(:name => 'sshd'))
      Dir.stubs(:mkdir).with('/etc/rc.conf.d')
      File.stubs(:read).with('/etc/rc.conf.d/sshd').returns("sshd_enable=\"NO\"\n")
      fh = stub 'fh'
      Puppet::Util.expects(:replace_file).with('/etc/rc.conf.d/sshd', 0644).yields(fh)
      fh.expects(:puts).with("sshd=${sshd:=YES}\n")
      provider.enable
    end
  end
end<|MERGE_RESOLUTION|>--- conflicted
+++ resolved
@@ -1,24 +1,13 @@
 require 'spec_helper'
 
-<<<<<<< HEAD
-describe 'Puppet::Type::Service::Provider::Rcng',
+describe Puppet::Type.type(:service).provider(:rcng),
     :unless => Puppet::Util::Platform.windows? || Puppet::Util::Platform.jruby? do
-  let(:provider_class) { Puppet::Type.type(:service).provider(:rcng) }
-
-=======
-describe Puppet::Type.type(:service).provider(:rcng), :unless => Puppet.features.microsoft_windows? do
->>>>>>> 6690defb
   before :each do
-    Puppet::Type.type(:service).stubs(:defaultprovider).returns provider_class
+    Puppet::Type.type(:service).stubs(:defaultprovider).returns described_class
     Facter.stubs(:value).with(:operatingsystem).returns :netbsd
     Facter.stubs(:value).with(:osfamily).returns 'NetBSD'
-<<<<<<< HEAD
-    provider_class.stubs(:defpath).returns('/etc/rc.d')
-    @provider = provider_class.new
-=======
     described_class.stubs(:defpath).returns('/etc/rc.d')
     @provider = subject()
->>>>>>> 6690defb
     @provider.stubs(:initscript)
   end
 
@@ -28,7 +17,7 @@
     end
 
     it "should set the proper contents to enable" do
-      provider = provider_class.new(Puppet::Type.type(:service).new(:name => 'sshd'))
+      provider = described_class.new(Puppet::Type.type(:service).new(:name => 'sshd'))
       Dir.stubs(:mkdir).with('/etc/rc.conf.d')
       fh = stub 'fh'
       Puppet::Util.expects(:replace_file).with('/etc/rc.conf.d/sshd', 0644).yields(fh)
@@ -37,7 +26,7 @@
     end
 
     it "should set the proper contents to enable when disabled" do
-      provider = provider_class.new(Puppet::Type.type(:service).new(:name => 'sshd'))
+      provider = described_class.new(Puppet::Type.type(:service).new(:name => 'sshd'))
       Dir.stubs(:mkdir).with('/etc/rc.conf.d')
       File.stubs(:read).with('/etc/rc.conf.d/sshd').returns("sshd_enable=\"NO\"\n")
       fh = stub 'fh'
