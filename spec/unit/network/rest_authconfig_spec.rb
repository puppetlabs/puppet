#!/usr/bin/env rspec
require 'spec_helper'

require 'puppet/network/rest_authconfig'

describe Puppet::Network::RestAuthConfig do

  DEFAULT_ACL = Puppet::Network::RestAuthConfig::DEFAULT_ACL

  before :each do
    FileTest.stubs(:exists?).returns(true)
    File.stubs(:stat).returns(stub('stat', :ctime => :now))
    Time.stubs(:now).returns Time.now

    @authconfig = Puppet::Network::RestAuthConfig.new("dummy", false)
    @authconfig.stubs(:read)

    @acl = stub_everything 'rights'
    @authconfig.rights = @acl
  end

  it "should use the puppet default rest authorization file" do
    Puppet.expects(:[]).with(:rest_authconfig).returns("dummy")

    Puppet::Network::RestAuthConfig.new(nil, false)
  end

  it "should ask for authorization to the ACL subsystem" do
    params = {:ip => "127.0.0.1", :node => "me", :environment => :env, :authenticated => true}
    @acl.expects(:is_request_forbidden_and_why?).with("path", :save, "to/resource", params).returns(nil)

<<<<<<< HEAD
    @authconfig.allowed?("path", :save, "to/resource", params)
=======
    @authconfig.check_authorization("path", :save, "to/resource", params)
>>>>>>> c833fde3
  end

  describe "when defining an acl with mk_acl" do
    it "should create a new right for each default acl" do
      @acl.expects(:newright).with(:path)
      @authconfig.mk_acl(:acl => :path)
    end

    it "should allow everyone for each default right" do
      @acl.expects(:allow).with(:path, "*")
      @authconfig.mk_acl(:acl => :path)
    end

    it "should restrict the ACL to a method" do
      @acl.expects(:restrict_method).with(:path, :method)
      @authconfig.mk_acl(:acl => :path, :method => :method)
    end

    it "should restrict the ACL to a specific authentication state" do
      @acl.expects(:restrict_authenticated).with(:path, :authentication)
      @authconfig.mk_acl(:acl => :path, :authenticated => :authentication)
    end
  end

  describe "when parsing the configuration file" do
    it "should check for missing ACL after reading the authconfig file" do
      File.stubs(:open)

      @authconfig.expects(:insert_default_acl)

      @authconfig.parse
    end
  end

  DEFAULT_ACL.each do |acl|
    it "should insert #{acl[:acl]} if not present" do
      @authconfig.rights.stubs(:[]).returns(true)
      @authconfig.rights.stubs(:[]).with(acl[:acl]).returns(nil)

      @authconfig.expects(:mk_acl).with { |h| h[:acl] == acl[:acl] }

      @authconfig.insert_default_acl
    end

    it "should not insert #{acl[:acl]} if present" do
      @authconfig.rights.stubs(:[]).returns(true)
      @authconfig.rights.stubs(:[]).with(acl).returns(true)

      @authconfig.expects(:mk_acl).never

      @authconfig.insert_default_acl
    end
  end

  it "should create default ACL entries if no file have been read" do
    Puppet::Network::RestAuthConfig.any_instance.stubs(:exists?).returns(false)

    Puppet::Network::RestAuthConfig.any_instance.expects(:insert_default_acl)

    Puppet::Network::RestAuthConfig.main
  end

  describe "when adding default ACLs" do

    DEFAULT_ACL.each do |acl|
      it "should create a default right for #{acl[:acl]}" do
        @authconfig.stubs(:mk_acl)
        @authconfig.expects(:mk_acl).with(acl)
        @authconfig.insert_default_acl
      end
    end

    it "should log at info loglevel" do
      Puppet.expects(:info).at_least_once
      @authconfig.insert_default_acl
    end

    it "should create a last catch-all deny all rule" do
      @authconfig.stubs(:mk_acl)
      @acl.expects(:newright).with("/")
      @authconfig.insert_default_acl
    end

    it "should create a last catch-all deny all rule for any authenticated request state" do
      @authconfig.stubs(:mk_acl)
      @acl.stubs(:newright).with("/")

      @acl.expects(:restrict_authenticated).with("/", :any)

      @authconfig.insert_default_acl
    end

  end

end<|MERGE_RESOLUTION|>--- conflicted
+++ resolved
@@ -29,11 +29,7 @@
     params = {:ip => "127.0.0.1", :node => "me", :environment => :env, :authenticated => true}
     @acl.expects(:is_request_forbidden_and_why?).with("path", :save, "to/resource", params).returns(nil)
 
-<<<<<<< HEAD
-    @authconfig.allowed?("path", :save, "to/resource", params)
-=======
     @authconfig.check_authorization("path", :save, "to/resource", params)
->>>>>>> c833fde3
   end
 
   describe "when defining an acl with mk_acl" do
