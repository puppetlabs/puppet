--- conflicted
+++ resolved
@@ -56,10 +56,6 @@
       expect(Puppet.minor_version).to eq('1.2')
     end
   end
-<<<<<<< HEAD
-end
-
-=======
 
   context "Using version setter" do
     it "does not read VERSION file if using set version" do
@@ -69,4 +65,4 @@
     end
   end
 end
->>>>>>> 9fa9204f
+
