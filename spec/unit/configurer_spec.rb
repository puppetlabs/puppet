--- conflicted
+++ resolved
@@ -122,9 +122,10 @@
   end
 
   it "should set the report as a log destination" do
-    report = stub 'report'
-    @agent.expects(:initialize_report).returns report
-
+    report = Puppet::Transaction::Report.new
+    @agent.expects(:initialize_report).returns report
+
+    @agent.stubs(:send_report)
     Puppet::Util::Log.expects(:newdestination).with(report)
 
     @agent.run
@@ -461,11 +462,7 @@
   end
 
   it "should return nil if there is an error while retrieving the catalog" do
-<<<<<<< HEAD
-    Puppet::Resource::Catalog.indirection.expects(:find).raises "eh"
-=======
-    Puppet::Resource::Catalog.expects(:find).at_least_once.raises "eh"
->>>>>>> 52ca8c78
+    Puppet::Resource::Catalog.indirection.expects(:find).at_least_once.raises "eh"
 
     @agent.retrieve_catalog.should be_nil
   end
