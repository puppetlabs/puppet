--- conflicted
+++ resolved
@@ -637,12 +637,8 @@
       end
 
       it "should not attempt to retrieve a cached catalog again if the first attempt failed" do
-<<<<<<< HEAD
         Puppet[:ignore_plugin_errors] = true
 
-        expect(Puppet::Node.indirection).to receive(:find).and_return(nil)
-=======
->>>>>>> ca2d8695
         expects_neither_new_or_cached_catalog
         expects_pluginsync
 
@@ -1094,11 +1090,6 @@
       let(:last_used_environment) { 'development' }
       let(:default_environment) { 'production' }
 
-<<<<<<< HEAD
-      stub_request(:get, 'https://myserver:123/status/v1/simple/server').to_return(status: 200)
-      stub_request(:post, %r{https://myserver:123/puppet/v3/catalog}).to_return(status: 200)
-      node_request = stub_request(:get, %r{https://myserver:123/puppet/v3/node/}).to_return(status: 200)
-=======
       before do
         Puppet[:lastrunfile] = file_containing('last_run_summary.yaml', <<~SUMMARY)
         ---
@@ -1110,7 +1101,6 @@
           run_mode: agent
         SUMMARY
       end
->>>>>>> ca2d8695
 
       it "prefers the environment set via cli" do
         Puppet.settings.handlearg('--environment', 'usethis')
