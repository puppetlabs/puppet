#! /usr/bin/env ruby
require 'spec_helper'
require 'puppet/face'

module PuppetFaceSpecs 
describe Puppet::Face[:config, '0.0.1'] do

  let(:config) { described_class }

  def render(action, result)
    config.get_action(action).when_rendering(:console).call(result)
  end

  FS = Puppet::FileSystem

  it "prints a single setting without the name" do
    Puppet[:trace] = true

    result = subject.print("trace")
    expect(render(:print, result)).to eq("true\n")
  end

  it "prints multiple settings with the names" do
    Puppet[:trace] = true
    Puppet[:syslogfacility] = "file"

    result = subject.print("trace", "syslogfacility")
    expect(render(:print, result)).to eq(<<-OUTPUT)
syslogfacility = file
trace = true
    OUTPUT
  end

  it "prints the setting from the selected section" do
    Puppet.settings.parse_config(<<-CONF)
    [user]
    syslogfacility = file
    CONF

    result = subject.print("syslogfacility", :section => "user")
    expect(render(:print, result)).to eq("file\n")
  end

<<<<<<< HEAD
  it "defaults to all when no arguments are given" do
    subject.expects(:puts).times(Puppet.settings.to_a.length)
=======

  it "defaults to all when no arguments are given" do
    result = subject.print
    expect(render(:print, result).lines.to_a.length).to eq(Puppet.settings.to_a.length)
  end

  it "prints out all of the settings when asked for 'all'" do
    result = subject.print('all')
    expect(render(:print, result).lines.to_a.length).to eq(Puppet.settings.to_a.length)
  end

  it "stringifies all keys for network format handlers to consume" do
    Puppet[:syslogfacility] = "file"

    result = subject.print
    expect(result["syslogfacility"]).to eq("file")
    expect(result.keys).to all(be_a(String))
  end

  it "stringifies multiple keys for network format handlers to consume" do
    Puppet[:trace] = true
    Puppet[:syslogfacility] = "file"
>>>>>>> ab0c5c4f

    expect(subject.print("trace", "syslogfacility")).to eq({"syslogfacility" => "file", "trace" => true})
  end

<<<<<<< HEAD
  it "prints out all of the settings when asked for 'all'" do
    subject.expects(:puts).times(Puppet.settings.to_a.length)
=======
  it "stringifies single key for network format handlers to consume" do
    Puppet[:trace] = true
>>>>>>> ab0c5c4f

    expect(subject.print("trace")).to eq({"trace" => true})
  end

  context "when setting config values" do
    let(:config_file) { '/foo/puppet.conf' }
    let(:path) { Pathname.new(config_file).expand_path }
    before(:each) do
      Puppet[:config] = config_file
      Puppet::FileSystem.stubs(:pathname).with(path.to_s).returns(path)
      Puppet::FileSystem.stubs(:touch)
    end

    it "writes to the correct puppet config file" do
      Puppet::FileSystem.expects(:open).with(path, anything, anything)
      subject.set('foo', 'bar')
    end

    it "creates a config file if one does not exist" do
      Puppet::FileSystem.stubs(:open).with(path, anything, anything).yields(StringIO.new)
      Puppet::FileSystem.expects(:touch).with(path)
      subject.set('foo', 'bar')
    end

    it "sets the supplied config/value in the default section (main)" do
      Puppet::FileSystem.stubs(:open).with(path, anything, anything).yields(StringIO.new)
      config = Puppet::Settings::IniFile.new([Puppet::Settings::IniFile::DefaultSection.new])
      manipulator = Puppet::Settings::IniFile::Manipulator.new(config)
      Puppet::Settings::IniFile::Manipulator.stubs(:new).returns(manipulator)

      manipulator.expects(:set).with("main", "foo", "bar")
      subject.set('foo', 'bar')
    end

    it "sets the value in the supplied section" do
      Puppet::FileSystem.stubs(:open).with(path, anything, anything).yields(StringIO.new)
      config = Puppet::Settings::IniFile.new([Puppet::Settings::IniFile::DefaultSection.new])
      manipulator = Puppet::Settings::IniFile::Manipulator.new(config)
      Puppet::Settings::IniFile::Manipulator.stubs(:new).returns(manipulator)

      manipulator.expects(:set).with("baz", "foo", "bar")
      subject.set('foo', 'bar', {:section => "baz"})
    end

    it "opens the file with UTF-8 encoding" do
      Puppet::FileSystem.expects(:open).with(path, nil, 'r+:UTF-8')
      subject.set('foo', 'bar')
    end
  end

  context 'when the puppet.conf file does not exist' do
    let(:config_file) { '/foo/puppet.conf' }
    let(:path) { Pathname.new(config_file).expand_path }
    before(:each) do
      Puppet[:config] = config_file
      Puppet::FileSystem.stubs(:pathname).with(path.to_s).returns(path)
    end

    it 'prints a message when the puppet.conf file does not exist' do
      Puppet::FileSystem.stubs(:exist?).with(path).returns(false)
      Puppet.expects(:warning).with("The puppet.conf file does not exist #{path.to_s}")
      subject.delete('setting', {:section => 'main'})
    end
  end

  context 'when deleting config values' do
    let(:config_file) { '/foo/puppet.conf' }
    let(:path) { Pathname.new(config_file).expand_path }
    before(:each) do
      Puppet[:config] = config_file
      Puppet::FileSystem.stubs(:pathname).with(path.to_s).returns(path)
      Puppet::FileSystem.stubs(:exist?).with(path).returns(true)
    end

    it 'prints a message about what was deleted' do
      Puppet::FileSystem.stubs(:open).with(path, anything, anything).yields(StringIO.new)
      config = Puppet::Settings::IniFile.new([Puppet::Settings::IniFile::DefaultSection.new])
      manipulator = Puppet::Settings::IniFile::Manipulator.new(config)
      Puppet::Settings::IniFile::Manipulator.stubs(:new).returns(manipulator)

      manipulator.expects(:delete).with('main', 'setting').returns('    setting=value')
      expect { subject.delete('setting', {:section => 'main'}) }.to have_printed("Deleted setting from 'main': 'setting=value'")
    end

    it 'prints a warning when a setting is not found to delete' do
      Puppet::FileSystem.stubs(:open).with(path, anything, anything).yields(StringIO.new)
      config = Puppet::Settings::IniFile.new([Puppet::Settings::IniFile::DefaultSection.new])
      manipulator = Puppet::Settings::IniFile::Manipulator.new(config)
      Puppet::Settings::IniFile::Manipulator.stubs(:new).returns(manipulator)

      manipulator.expects(:delete).with('main', 'setting').returns(nil)
      Puppet.expects(:warning).with("No setting found in configuration file for section 'main' setting name 'setting'")
      subject.delete('setting', {:section => 'main'})
    end
  end

  shared_examples_for :config_printing_a_section do |section|

    def add_section_option(args, section)
      args << { :section => section } if section
      args
    end

    it "prints directory env settings for an env that exists" do
      FS.overlay(
        FS::MemoryFile.a_directory(File.expand_path("/dev/null/environments"), [
          FS::MemoryFile.a_directory("production", [
            FS::MemoryFile.a_missing_file("environment.conf"),
          ]),
        ])
      ) do
        args = "environmentpath","manifest","modulepath","environment","basemodulepath"

        result = subject.print(*add_section_option(args, section))
        expect(render(:print, result)).to eq(<<-OUTPUT)
basemodulepath = #{File.expand_path("/some/base")}
environment = production
environmentpath = #{File.expand_path("/dev/null/environments")}
manifest = #{File.expand_path("/dev/null/environments/production/manifests")}
modulepath = #{File.expand_path("/dev/null/environments/production/modules")}#{File::PATH_SEPARATOR}#{File.expand_path("/some/base")}
        OUTPUT
      end
    end

    it "interpolates settings in environment.conf" do
      FS.overlay(
        FS::MemoryFile.a_directory(File.expand_path("/dev/null/environments"), [
          FS::MemoryFile.a_directory("production", [
            FS::MemoryFile.a_regular_file_containing("environment.conf", <<-CONTENT),
            modulepath=/custom/modules#{File::PATH_SEPARATOR}$basemodulepath
            CONTENT
          ]),
        ])
      ) do
        args = "environmentpath","manifest","modulepath","environment","basemodulepath"

        result = subject.print(*add_section_option(args, section))
        expect(render(:print, result)).to eq(<<-OUTPUT)
basemodulepath = #{File.expand_path("/some/base")}
environment = production
environmentpath = #{File.expand_path("/dev/null/environments")}
manifest = #{File.expand_path("/dev/null/environments/production/manifests")}
modulepath = #{File.expand_path("/custom/modules")}#{File::PATH_SEPARATOR}#{File.expand_path("/some/base")}
        OUTPUT
      end
    end

    it "prints the default configured env settings for an env that does not exist" do
      Puppet[:environment] = 'doesnotexist'

      FS.overlay(
        FS::MemoryFile.a_directory(File.expand_path("/dev/null/environments"), [
          FS::MemoryFile.a_missing_file("doesnotexist")
        ])
      ) do
        args = "environmentpath","manifest","modulepath","environment","basemodulepath"

        result = subject.print(*add_section_option(args, section))
        expect(render(:print, result)).to eq(<<-OUTPUT)
basemodulepath = #{File.expand_path("/some/base")}
environment = doesnotexist
environmentpath = #{File.expand_path("/dev/null/environments")}
manifest = 
modulepath = 
        OUTPUT
      end
    end
  end

  context "when printing environment settings" do
    context "from main section" do
      before(:each) do
        Puppet.settings.parse_config(<<-CONF)
        [main]
        environmentpath=$confdir/environments
        basemodulepath=/some/base
        CONF
      end

      it_behaves_like :config_printing_a_section, nil
    end

    context "from master section" do

      before(:each) do
        Puppet.settings.parse_config(<<-CONF)
        [master]
        environmentpath=$confdir/environments
        basemodulepath=/some/base
        CONF
      end

      it_behaves_like :config_printing_a_section, :master
    end
  end
end
end<|MERGE_RESOLUTION|>--- conflicted
+++ resolved
@@ -2,7 +2,7 @@
 require 'spec_helper'
 require 'puppet/face'
 
-module PuppetFaceSpecs 
+module PuppetFaceSpecs
 describe Puppet::Face[:config, '0.0.1'] do
 
   let(:config) { described_class }
@@ -41,11 +41,6 @@
     expect(render(:print, result)).to eq("file\n")
   end
 
-<<<<<<< HEAD
-  it "defaults to all when no arguments are given" do
-    subject.expects(:puts).times(Puppet.settings.to_a.length)
-=======
-
   it "defaults to all when no arguments are given" do
     result = subject.print
     expect(render(:print, result).lines.to_a.length).to eq(Puppet.settings.to_a.length)
@@ -67,18 +62,12 @@
   it "stringifies multiple keys for network format handlers to consume" do
     Puppet[:trace] = true
     Puppet[:syslogfacility] = "file"
->>>>>>> ab0c5c4f
 
     expect(subject.print("trace", "syslogfacility")).to eq({"syslogfacility" => "file", "trace" => true})
   end
 
-<<<<<<< HEAD
-  it "prints out all of the settings when asked for 'all'" do
-    subject.expects(:puts).times(Puppet.settings.to_a.length)
-=======
   it "stringifies single key for network format handlers to consume" do
     Puppet[:trace] = true
->>>>>>> ab0c5c4f
 
     expect(subject.print("trace")).to eq({"trace" => true})
   end
