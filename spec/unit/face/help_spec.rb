--- conflicted
+++ resolved
@@ -1,8 +1,4 @@
-<<<<<<< HEAD
 #! /usr/bin/env ruby -S rspec
-=======
-#!/usr/bin/env ruby -S rspec
->>>>>>> 38efdf43
 require 'spec_helper'
 require 'puppet/face'
 
