--- conflicted
+++ resolved
@@ -76,11 +76,7 @@
         lookup.command_line.stubs(:args).returns(['atton', 'kreia'])
         lookup.stubs(:generate_scope).yields('scope')
         Puppet::Pops::Lookup.stubs(:lookup).returns('rand')
-<<<<<<< HEAD
         expect(run_lookup(lookup)).to eql("rand")
-=======
-        expect(run_lookup(lookup)).to eql("--- rand")
->>>>>>> f7c013a0
       end
     end
 
@@ -92,11 +88,7 @@
 
       Puppet::Pops::Lookup.stubs(:lookup).returns('rand')
 
-<<<<<<< HEAD
       expect(run_lookup(lookup)).to eql("rand")
-=======
-      expect(run_lookup(lookup)).to eql("--- rand")
->>>>>>> f7c013a0
     end
   end
 
@@ -514,11 +506,7 @@
         lookup.options[:node] = node
         lookup.options[:render_as] = :s
         lookup.command_line.stubs(:args).returns(['c'])
-<<<<<<< HEAD
         expect(run_lookup(lookup)).to eql("This is")
-=======
-        expect(run_lookup(lookup)).to eql("--- This is")
->>>>>>> f7c013a0
       end
 
       it "is affected by global variables when '--compile' is used" do
@@ -526,11 +514,7 @@
         lookup.options[:compile] = true
         lookup.options[:render_as] = :s
         lookup.command_line.stubs(:args).returns(['c'])
-<<<<<<< HEAD
         expect(run_lookup(lookup)).to eql("This is C from site.pp")
-=======
-        expect(run_lookup(lookup)).to eql("--- This is C from site.pp")
->>>>>>> f7c013a0
       end
 
       it 'receives extra facts in top scope' do
@@ -545,11 +529,7 @@
         lookup.options[:fact_file] = filename
         lookup.options[:render_as] = :s
         lookup.command_line.stubs(:args).returns(['c'])
-<<<<<<< HEAD
         expect(run_lookup(lookup)).to eql("This is C from facts")
-=======
-        expect(run_lookup(lookup)).to eql("--- This is C from facts")
->>>>>>> f7c013a0
       end
 
       it 'receives extra facts in the facts hash' do
@@ -564,11 +544,7 @@
         lookup.options[:fact_file] = filename
         lookup.options[:render_as] = :s
         lookup.command_line.stubs(:args).returns(['g'])
-<<<<<<< HEAD
         expect(run_lookup(lookup)).to eql("This is G from facts in facts hash")
-=======
-        expect(run_lookup(lookup)).to eql("--- This is G from facts in facts hash")
->>>>>>> f7c013a0
       end
     end
 
@@ -578,12 +554,8 @@
       it "works OK in the absense of '--compile'" do
         lookup.options[:node] = node
         lookup.command_line.stubs(:args).returns(['c'])
-<<<<<<< HEAD
         lookup.options[:render_as] = :s
         expect(run_lookup(lookup)).to eql("This is C from data.pp")
-=======
-        expect(run_lookup(lookup)).to eql("--- This is C from data.pp")
->>>>>>> f7c013a0
       end
 
       it "global scope is affected by global variables when '--compile' is used" do
@@ -591,11 +563,7 @@
         lookup.options[:compile] = true
         lookup.options[:render_as] = :s
         lookup.command_line.stubs(:args).returns(['c'])
-<<<<<<< HEAD
         expect(run_lookup(lookup)).to eql("This is C from site.pp")
-=======
-        expect(run_lookup(lookup)).to eql("--- This is C from site.pp")
->>>>>>> f7c013a0
       end
     end
   end
