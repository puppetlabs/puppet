--- conflicted
+++ resolved
@@ -331,43 +331,24 @@
 
   describe "when creating an HTTP client" do
     it "should use the class's server and port if the indirection request provides neither" do
-<<<<<<< HEAD
-      @request = stub 'request', :key => "foo", :server => nil, :port => nil
-      terminus.class.expects(:port).returns 321
-      terminus.class.expects(:server).returns "myserver"
-      Puppet::Network::HttpPool.expects(:connection).with('myserver', 321, anything).returns "myconn"
-=======
       @request = double('request', :key => "foo", :server => nil, :port => nil)
       expect(terminus.class).to receive(:port).and_return(321)
       expect(terminus.class).to receive(:server).and_return("myserver")
-      expect(Puppet::Network::HttpPool).to receive(:http_instance).with("myserver", 321).and_return("myconn")
->>>>>>> a779a890
+      expect(Puppet::Network::HttpPool).to receive(:connection).with('myserver', 321, anything).and_return("myconn")
       expect(terminus.network(@request)).to eq("myconn")
     end
 
     it "should use the server from the indirection request if one is present" do
-<<<<<<< HEAD
-      @request = stub 'request', :key => "foo", :server => "myserver", :port => nil
-      terminus.class.stubs(:port).returns 321
-      Puppet::Network::HttpPool.expects(:connection).with('myserver', 321, anything).returns "myconn"
-=======
       @request = double('request', :key => "foo", :server => "myserver", :port => nil)
       allow(terminus.class).to receive(:port).and_return(321)
-      expect(Puppet::Network::HttpPool).to receive(:http_instance).with("myserver", 321).and_return("myconn")
->>>>>>> a779a890
+      expect(Puppet::Network::HttpPool).to receive(:connection).with('myserver', 321, anything).and_return("myconn")
       expect(terminus.network(@request)).to eq("myconn")
     end
 
     it "should use the port from the indirection request if one is present" do
-<<<<<<< HEAD
-      @request = stub 'request', :key => "foo", :server => nil, :port => 321
-      terminus.class.stubs(:server).returns "myserver"
-      Puppet::Network::HttpPool.expects(:connection).with('myserver', 321, anything).returns "myconn"
-=======
       @request = double('request', :key => "foo", :server => nil, :port => 321)
       allow(terminus.class).to receive(:server).and_return("myserver")
-      expect(Puppet::Network::HttpPool).to receive(:http_instance).with("myserver", 321).and_return("myconn")
->>>>>>> a779a890
+      expect(Puppet::Network::HttpPool).to receive(:connection).with('myserver', 321, anything).and_return("myconn")
       expect(terminus.network(@request)).to eq("myconn")
     end
   end
