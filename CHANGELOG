<<<<<<< HEAD
    Added a boolean 'crl' default value.  Now we have a location for
    the CA CRL and the host CRL, and then a setting for configuring
    whether we should even use a CRL.  This way we aren't trying to
    set file paths to 'false' to disable the CRL.
=======
    Moving all confine code out of the Provider class, and fixing #1197. 
    Created a Confiner module for the Provider class methods, enhanced 
    the interface between it and the Confine class to make sure binary 
    paths are searched for fresh each time.
    
    Modified the 'factpath' setting to automatically configure
    Facter to load facts there if a new enough version of
    Facter is used.

    Crontab provider: fix a parse error when a line begins with a space 
    character (fixes #1216)

    Instead of deleting the init scripts (with --del) we should simply 
    disable it with chkconfig service off, and respectfully do the same 
    for enable => true;
 
    Added ldap providers for users and groups.
>>>>>>> 84a787a2

    Added support for the --all option to puppetca --clean.  If
    puppetca --clean --all is issued then all client certificates
    are removed.
 
    Resources now return the 'should' value for properties from
    the [] accessor method (they previously threw an exception when
    this method was used with properties).  This shouldn't have any
    affect functionally; it just makes the method equivalent to 'should'
    for properties, but it works for all attribute types now.

    Modified the 'master' handler to use the Catalog class to
    compile node configurations, rather than using the Configuration
    handler, which was never used directly.  I removed the Configuration
    handler as a result.

    Modified the 'master' handler (responsible for sending configurations
    to clients) to always return Time.now as its compile date, so
    configurations will always get recompiled.

    Fixed #1184 -- definitions now autoload correctly all of the time.

    Removed the code from the client that tries to avoid recompiling
    the catalog. The client will now always recompile, assuming it
    can reach the server.  It will still use the cached config if
    there's a failure.

    Fixing #1173 -- classes and definitions can now have the same
    name as a directory with no failures.

    Saving new facts now expires any cached node information.

    Switching how caching is handled, so that objects now all
    have an expiration date associated with them.  This makes it
    much easier to know whether a given cached object should be used
    or if it should be regenerated.

    Changing the default environment to production.

0.24.4
    Pass source to pkg_add via the PKG_PATH environment variable if
    it ends in a '/' indicating it is a directory. Allows pkg_add
    to resolve dependancies, and make it possible to specify packages
    without version numbers.

    Fixing #571 -- provider suitability is now checked at resource
    evaluation time, rather than resource instantiation time.  This
    means that you don't catch your "errors" as early, but it also
    means you should be able to realistically configure a whole host
    in one run.

    Moved the configuration of the Node cache to the puppetmasterd
    executable, since it otherwise causes caches to be used in all
    cases, which we don't want (e.g., bin/puppet was using them).

    Ported #198 man page creation functionality to 0.24.x branch and
    added man pages and man page creation logic to install.rb.  The
    man pages are stored in man/man8 and will install to config::CONFIG
    mandir/man8.

    Fixing #1138 -- the yamldir is automatically created by the
    server now that it's in the :puppetmasterd section rather than
    a separate :yaml section.

    Disabling http keep-alive as a means of preventing #1010.
    There is now a constant in Puppet::Network::HttpPool that will
    disable or enable this feature, but note that we determined
    that it can cause corruption, especially in file serving (but
    it's client-side corruption).

    Applying patch by Ryan McBride to fix OpenBSD package 
    matching.  The actual problem was caused by the fix to #1001.

    Found all instances of methods where split() is used without
    any local variables and added a local variable -- see
    http://snurl.com/21zf8.  My own testing showed that this
    caused memory growth to level off at a reasonable level.
    Note that the link above says the problem is only with class
    methods, but my own testing showed that it's any method that
    meets these criteria.  This is not a functional change, but
    should hopefully be the last nail in the coffin of #1131.

    Found an array that leaked pretty quickly between reparsing
    files, thanks to work by Adam Jacob and Arjuna Christenson
    (the finding, not the leak).  I'm going to act like this
    fixes #1131, at least for now, but I doubt it does,
    since that shows general memory growth over time, whereas
    the leak here should go away as soon as files are reparsed
    (because the parser is holding the reference to the leaking
    array).

    Fixed #1147: Cached nodes are correctly considered out of
    date if the node facts have been updated (thus causing
    node facts to again be available in manifests, for those
    cases where they were not).

    Fixed #1137: The certificate name is correctly being added
    to the facts hash.

    Fixed #1136: Verbose and Debug no longer clobber each other.

    Hopefully *finally* fixed the "already being managed" problem
    (#1036).  The problem only cropped up if there was a failure
    when trying to manage the system -- this would cause the
    setting-based resources not to get cleaned up.

0.24.3
    Modified the ldap node terminus to also use the facts version
    as the version for a node, which should similarly encourage the
    use of the yaml cache.  (Related to #1130)

    Caching node information in yaml (I figured caching in memory will
    cause ever-larger memory growth), and changing the external node
    terminus to use the version of the facts as their version.  This
    will usually result in the cached node information being used,
    instead of always hitting the external node app during file
    serving. Note that if the facts aren't changed by the client,
    then this will result in the cached node being used, but at this
    point, the client always updates its facts.  (#1130)

    Fixing #1132 -- host names can now have dashes anywhere.
    (Patch by freiheit.)

    Fixing #1118 -- downloading plugins and facts now ignores noop.
    Note that this changes the behaviour a bit -- the resource's
    noop setting always beats the global setting (previously,
    whichever was true would win).

    The change in checksums from 'timestamp' to 'mtime' no longer
    result in updates on every run (#1116).

    Aliases again work in relationships (#1094).

    The CA serial file will no longer ever be owned by
    root (#1041).

    Fixing the rest of #1113: External node commands can specify
    an environment and Puppet will now use it.

    Partially fixing #1113: LDAP nodes now support environments,
    and the schema has been updated accordingly.

    Always duplicating resource defaults in the parser, so that
    stacked metaparameter values do not result in all resources
    that receive a given default also getting those stacked
    values.

0.24.2
    Fixing #1062 by moving the yamldir setting to its own yaml
    section.  This should keep the yamldir from being created
    on clients.

    Fixed #1047 -- Puppet's parser no longer changes the order
    in which statements are evaluated, which means that case
    statements can now set variables that are used by other
    variables.

    Fixed #1063 -- the master correctly logs syntax errors when
    reparsing during a single run.

    Removed the loglevels from the valid values for `logoutput`
    in the Exec resource type -- the log levels are specified
    using the `loglevel` parameter, not `logoutput`.  This never
    worked, or at least hasn`t for ages, and now the docs are
    just correct.

    Somewhat refactored fileserving so that it no longer caches
    any objects, nor does it use Puppet's RAL resources.  In the
    process, I fixed #894 (you can now copy links) and refactored
    other classes as necessary.  Mostly it was fixing tests.

    Hopefully partially fixed #1010 -- clients should now fail
    to install files whose checksums do not match the checksum
    from the server.

    Fixed #1018 -- resources now have their namevars added as
    aliases in the resource catalog, just like they were added
    in the resource classes.

    Fixed #1037 -- remote unreadable files no longer have the
    permission denied exceptions caught, thus forbidding them
    from being replaced with 'nil'.

    The environment is now available as a variable in the manifests.

    Fixed #1043 -- autoloading now searches the plugins directory
    in each module, in addition to the lib directory.  The 'lib'
    directory is also deprecated, but supported for now to give
    people a chance to convert.

    Fixed #1003 -- Applying DavidS's patch to fix searching for
    tags in sql.

    Fixed #992 -- Puppet is now compatible with gems 1.0.1.

    Fixed #968 again, this time with tests -- parseonly works,
    including not compiling the configurations, and also storeconfigs
    is no longer required during parse-testing.

    Fixed #1021 -- the problem was that my method of determining
    the in-degree sometimes resulted in a lower number than the
    number of in-edges.

    Fixed #997 -- virtual defined types are no longer evaluated.
    NOTE: This introduces a behaviour change, in that you previously
    could realize a resource within a virtual defined resource, and now
    you must realize the entire defined resource, rather than just
    the contained resource.

    Fixed #1030 - class and definition evaluation has been significantly
    refactored, fixing this problem and making the whole interplay
    between the classes, definitions, and nodes, and the Compile class much
    cleaner.

    Exec resources must now have unique names, although the commands can still
    be duplicated.  This is easily accomplished by just specifying a unique
    name with whatever (unique or otherwise) command you need.

    Fixed #989 -- missing CRL files are correctly ignored, and the
    value should be set to 'false' to explicitly not look for these
    files.

    Fixed #1017 -- environment-specific modulepath is no longer ignored.

    Fixing #794 -- consolidating the gentoo configuration files.

    Fixing #976 -- both the full name of qualified classes and
    the class parts are now added as tags.  I've also
    created a Tagging module that we should push throughout
    the rest of the system that uses tags.

    Fixing #995 -- puppetd no longer dies at startup if the server
    is not running.

    Fixing #977 -- the rundir is again set to 1777.

    Fixed #971 -- classes can once again be included multiple
    times.

    Added builtin support for Nagios types using
    Naginator to parse and generate the files.

0.24.1
    Updated vim filetype detection. (#900 and #963)

    Default resources like schedules no longer conflict with
    managed resources. (#965)

    Removing the ability to disable http keep-alive, since
    it didn't really work anyway and it should no longer
    be necessary.

    Refactored http keep-alive so it actually works again.
    This should be sufficient enough that we no longer need the
    ability to disable keep-alive.  There is now a central
    module responsible for managing HTTP instances, along with
    all certificates in those instances.

    Fixed a backward compatibility issue when running 0.23.x
    clients against 0.24.0 servers -- relationships would
    consistently not work. (#967)

    Closing existing http connections when opening a new one,
    and closing all connections after each run. (#961)

    Removed warning about deprecated explicit plugins mounts.

0.24.0 (misspiggy)
    Modifying the behaviour of the certdnsnames setting.  It now defaults
    to an empty string, and will only be used if it is set to something
    else.  If it is set, then the host's FQDN will also be added as
    an alias.  The default behaviour is now to add 'puppet' and
    'puppet.$domain' as DNS aliases when the name for the cert being
    signed is equal to the signing machine's name, which will only
    be the case for CA servers.  This should result in servers always
    having the alias set up and no one else, but you can still override
    the aliases if you want.

    External node support now requires that you set the 'node_terminus'
    setting to 'exec'.  See the IndirectionReference on the wiki for more
    information.

    http_enable_post_connection_check added as a configuration
    option for puppetd.  This defaults to true, which validates the server
    SSL certificate against the requested host name in new versions of ruby.
    See #896 for more information.

    Mounts no longer remount swap filesystems.

    Slightly modifying how services manage their list of paths
    (and adding documention for it).  Services now default
    to the paths specified by the provider classes.

    Removed 'type' as a valid attribute for services, since it's been
    deprecated since the creation of providers.

    Removed 'running' as a valid attribute for services, since it's
    been deprecated since February 2006.

    Added modified patch by Matt Palmer which adds a 'plugins' mount,
    fixing #891.  See PluginsInModules on the wiki for information on
    usage.

    Empty dbserver and dbpassword settings will now be ignored when
    initializing Rails connections (patch by womble).

    Configuration settings can now be blank (patch by womble).

    Added calls to endpwent/endgrent when searching for user and group IDs,
    which fixes #791.

    Obviated 'target' in interfaces, as all file paths were automatically
    calculated anyway.  The parameter is still there, but it's
    not used and just generates a warning.

    Fixing some of the problems with interface management on Red Hat.
    Puppet now uses the :netmask property and does not try to set
    the bootproto (#762).

    You now must specify an environment and you are required to specify
    the valid environments for your site. (#911) 

    Certificates now always specify a subjectAltName, but it defaults
    to '*', meaning that it doesn't require DNS names to match.  You
    can override that behaviour by specifying a value for
    'certdnsnames', which will then require that hostname as a match (#896).

    Relationship metaparams (:notify, :require, :subscribe, and
    :before) now stack when they are collecting metaparam values
    from their containers (#446).  For instance, if a resource
    inside a definition has a value set for 'require', and you call
    the definition with 'require', the resource gets both requires,
    where before it would only retain its initial value.

    Changed the behavior of --debug to include Mongrel client
    debugging information.  Mongrel output will be written to
    the terminal only, not to the puppet debug log.  This should
    help anyone working with reverse HTTP SSL proxies. (#905)

    Fixed #800 -- invalid configurations are no longer
    cached.  This was done partially by adding a relationship
    validation step once the entire configuration is created,
    but it also required the previously-mentioned changes
    to how the configuration retrieval process works.

    Removed some functionality from the Master client,
    since the local functionality has been replaced
    with the Indirector already, and rearranging how configuration
    retrieval is done to fix ordering and caching bugs.

    The node scope is now above all other scopes besides
    the 'main' scope, which should help make its variables
    visible to other classes, assuming those classes were
    not included in the node's parent.

    Replaced GRATR::Digraph with Puppet::SimpleGraph as
    the base class for Puppet's graphing.  Functionality
    should be equivalent but with dramatically better
    performance.

    The --use-nodes and --no-nodes options are now obsolete.
    Puppet automatically detects when nodes are defined, and if
    they are defined it will require that a node be found,
    else it will not look for a node nor will it fail if it
    fails to find one.

    Fixed #832. Added the '--no-daemonize' option to puppetd and
    puppetmasterd.  NOTE: The default behavior of 'verbose' and
    'debug' no longer cause puppetd and puppetmasterd to not
    daemonize.

    Added k5login type. (#759)

    Fixed CA race condition. (#693)

    Added shortname support to config.rb and refactored addargs

0.23.2
    Fixed the problem in cron jobs where environment settings
    tended to multiple. (#749)

    Collection of resources now correctly only collects exported
    resources again.  This was broken in 0.23.0. (#731)

    'gen_config' now generates a configuration with
    all parameters under a heading that matches the
    process name, rather than keeping section headings.

    Refactored how the parser and interpreter relate,
    so parsing is now effectively an atomic process (thus
    fixing #314 and #729).  This makes the interpreter less
    prone to error and less prone to show the error to the
    clients.  Note that this means that if a configuration
    fails to parse, then the previous, parseable configuration
    will be used instead, so the client will not know that
    the configuration failed to parse.

    Added support for managing interfaces, thanks to work
    by Paul Rose.

    Fixed #652, thanks to a patch by emerose; --fqdn again
    works with puppetd.

    Added an extra check to the Mongrel support so that
    Apache can be used with optional cert checking, instead
    of mandatory, thus allowing Mongrel to function as the CA.
    This is thanks to work done by Marcin Owsiany.

0.23.1 (beaker)
    You can now specify relationships to classes, which work
    exactly like relationships to defined types:
        require => Class[myclass]
    This works with qualified classes, too.

    You can now do simple queries in a collection of
    exported resources.  You still cannot do multi-condition queries,
    though. (#703)

    puppetca now exits with a non-zero code if it cannot
    find any host certificates to clean. (Patch by Dean
    Wilson.)

    Fully-qualified resources can now have defaults. (#589)

    Resource references can now be fully-qualified names,
    meaning you can list definitions with a namespace as
    dependencies.  (#468)

    Files modified using a FileType instance, as ParsedFile
    does, will now automatically get backed up to the filebucket
    named "puppet".

    Added a 'maillist' type for managing mailing lists.

    Added a 'mailalias' type for managing mail aliases.

    Added patch by Valentin Vidic that adds the '+>' syntax to
    resources, so parameter values can be added to.

    The configuration client now pulls libraries down to $libdir,
    and all autoloading is done from there with full support
    for any reloadable file, such as types and providers. (#621)
    Note that this is not backward compatible -- if you're using
    pluginsync right now, you'll need to disable it on your clients
    until you can upgrade them.

    The Rails log level can now be set via (shockingly!) the
    'rails_loglevel' parameter (#710).  Note that this isn't
    exactly the feature asked for, but I could not find a
    way to directly copy ActiveRecord's concept of an environment.

    External node sources can now return undefined classes (#687). 

    Puppet clients now have http proxy support (#701).

    The parser now throws an error when a resource reference
    is created for an unknown type.  Also, resource references
    look up defined types and translate their type accordingly. (#706)

    Hostnames can now be double quoted.

    Adding module autoloading (#596) -- you can now 'include' classes
    from modules without ever needing to specifically load them.

    Class names and node names now conflict (#620).

0.23.0
    Modified the fileserver to cache file information, so that
    each file isn't being read on every connection.  Also,
    added londo's patch from #678 to avoid reading entire files
    into memory.

    Fixed environment handling in the crontab provider (#669).

    Added patch by trombik in #572, supporting old-style
    freebsd init scripts with '.sh' endings.

    Added fink package provider (#642), as provided by 'do'.

    Marked the dpkg package provider as versionable (#647).

    Applied patches by trombik to fix FreeBSD ports (#624 and #628).

    Fixed the CA server so that it refuses to send back a certificate
    whose public key doesn't match the CSR.  Instead, it tells the
    user to run 'puppetca --clean'.

    Invalid certificates are no longer written to disk (#578).

    Added a package provider (appdmg) able to install .app packages
    on .dmg files on OS X (#641).

    Applied the patch from #667 to hopefully kill the client hanging
    problems (permanently, this time).

    Fixed functions so that they accept most other rvalues as valid values
    (#548).

    COMPATIBILITY ALERT:
    Significantly reworked external node support, in a way that's NOT
    backward-compatible:

        Only ONE node source can be used -- you can use LDAP, code, or
        an external node program, but not more than one.
    
        LDAP node support has two changes:  First, the "ldapattrs" attribute is
        now used for setting the attributes to retrieve from the server (in
        addition to required attriutes), and second, all retrieved attributes
        are set as variables in the top scope.  This means you can set attributes
        on your LDAP nodes and they will automatically appear as variables
        in your configurations.

        External node support has been completely rewritten.  These programs must
        now generate a YAML dump of a hash, with "classes" and "parameters" keys.
        The classes should be an array, and the parameters should be a hash.  The
        external node program has no support for parent nodes -- the script must
        handle that on its own.

    Reworked the database schema used to store configurations with the
    storeconfigs option.  
    
    Replaced the obsolete RRD ruby library with the maintained
    RubyRRDtool library (which requires rrdtool2) (#659).

    The Portage package provider now calls eix-update automatically
    when eix's database is absent or out of sync (#666).

    Mounts now correctly handle existing fstabs with no pass or dump values
    (#550).

    Mounts now default to 0 for pass and dump (#112).

    Added urpmi support (#592).

    Finishing up the type => provider interface work.  Basically, package
    providers now return lists of provider instances.  In the proces,
    I rewrote the interface between package types and providers, and also
    enabled prefetching on all packages.  This should significantly speed
    up most package operations.

    Hopefully fixing the file descriptor/open port problems, with patches
    from Valentin Vidic.

    Significantly reworked the type => provider interface with respect to
    listing existing provider instances.  The class method on both
    class heirarchies has been renamed to 'instances', to start.  Providers
    are now expected to return provider instances, instead of creating
    resources, and the resource's 'instances' method is expected to
    find the matching resource, if any, and set the resource's
    provider appropriately.  This *significantly* reduces the reliance on
    effectively global state (resource references in the resource classes).
    This global state will go away soon.

    Along with this change, the 'prefetch' class method on providers now
    accepts the list of resources for prefetching.  This again reduces
    reliance on global state, and makes the execution path much easier
    to follow.

    Fixed #532 -- reparsing config files now longer throws an exception.

    Added some warnings and logs to the service type so
    users will be encouraged to specify either "ensure"
    or "enabled" and added debugging to indicate why
    restarting is skipped when it is.

    Changed the location of the classes.txt to the state
    directory.

    Added better error reporting on unmatched brackets.

    Moved puppetd and puppetmasterd to sbin in svn and fixed install.rb
    to copy them into sbin on the local system appropriately.  (#323)

    Added a splay option (#501).  It's disabled when running under
    --test in puppetd.  The value is random but cached.  It defaults
    to the runinterval but can be tuned with --splaylimit

    Changing the notify type so that it always uses
    the loglevel.

    Fixing #568 - nodes can inherit from quoted node names.

    Tags (and thus definitions and classes) can now be a single
    character. (#566)

    Added an 'undef' keyword (#629), which will evaluate to ""
    within strings but when used as a resource parameter value
    will cause that parameter to be evaluated as undefined.

    Changed the topological sort algorithm (#507) so it will always
    fail on cycles.

    Added a 'dynamicfacts' configuration option; any facts in that
    comma-separated list will be ignored when comparing facts to 
    see if they have changed and thus whether a recompile is necessary.

    Renamed some poorly named internal variables:
        @models in providers are now either @resource or
        @resource_type (#605).

        @children is no longer used except by components (#606).

        @parent is now @resource within parameters (#607).

    The old variables are still set for backward compatibility.

    Significantly reworking configuration parsing.  Executables all now
    look for 'puppet.conf' (#206), although they will parse the old-style
    configuration files if they are present, although they throw a deprecation
    warning.  Also, file parameters (owner, mode, group) are now set on the
    same line as the parameter, in brackets. (#422)

    Added transaction summaries (available with the --summarize option),
    useful for getting a quick idea of what happened in a transaction.
    Currently only useful on the client or with the puppet interpreter.

    Changed the interal workings for retrieve and removed the :is attribute
    from Property.  The retrieve methods now return the current value of
    the property for the system.

    Removed acts_as_taggable from the rails models.

0.22.4
    Execs now autorequire the user they run as, as long as the user
    is specified by name. (#430)

    Files on the local machine but not on the remote server during
    a source copy are now purged if purge => true. (#594)

    Providers can now specify that some commands are optional (#585).
    Also, the 'command' method returns nil on missing commands,
    rather than throwing an error, so the presence of commands
    be tested.

    The 'useradd' provider for Users can now manage passwords.
    No other providers can, at this point.

    Parameters can now declare a dependency on specific
    features, and parameters that require missing features
    will not be instantiated.  This is most useful for
    properties.

    FileParsing classes can now use instance_eval to add
    many methods at once to a record type.

    Modules no longer return directories in the list of found
    manifests (#588).

    The crontab provider now defaults to root when there is no
    USER set in the environment.

    Puppetd once again correctly responds to HUP.

    Added a syntax for referring to variables defined in
    other classes (e.g., $puppet::server).

    STDIN, STDOUT, STDERR are now redirected to /dev/null in
    service providers descending from base.

    Certificates are now valid starting one day before they are
    created, to help handle small amounts of clock skew.

    Files are no longer considered out of sync if some properties
    are out of sync but they have no properties that can create
    the file.

0.22.3
    Fixed backward compatibility for logs and metrics from older clients.

    Fixed the location of the authconfig parameters so there aren't
    loading order issues.

    Enabling attribute validation on the providers that subclass
    'nameservice', so we can verify that an integer is passed to
    UID and GID.

    Added a stand-alone filebucket client, named 'filebucket'.

    Fixed the new nested paths for filebuckets; the entire md5 sum was
    not being stored.

    Fixing #553; -M is no longer added when home directories are being
    managed on Red Hat.

0.22.2 (grover)
    Users can now manage their home directories, using the managehome
    parameter, partially using patches provided by Tim Stoop and
    Matt Palmer. (#432)

    Added 'ralsh' (formerly x2puppet) to the svn tree.  When possible it
    should be added to the packages.

    The 'notify' type now defaults to its message being the same as its name.

    Reopening $stdin to read from /dev/null during execution, in hopes that
    init scripts will stop hanging.

    Changed the 'servername' fact set on the server to use the server's fqdn,
    instead of the short-name.

    Changing the location of the configuration cache.  It now defaults to being
    in the state directory, rather than in the configuration directory.

    All parameter instances are stored in a single @parameters instance variable
    hash within resource type instances.  We used to use separate hashes for
    each parameter type.

    Added the concept of provider features.  Eventually these should be able
    to express the full range of provider functionality, but for now they can
    test a provider to see what methods it has set and determine what features it
    provides as a result.  These features are integrated into the doc generation
    system so that you get feature documentation automatically.

    Switched apt/aptitide to using "apt-cache policy" instead of "apt-cache showpkg"
    for determining the latest available version. (#487)

    FileBuckets now use a deeply nested structure for storing files, so
    you do not end up with hundreds or thousands of files in the same
    directory. (#447)

    Facts are now cached in the state file, and when they change the configuration
    is always recompiled. (#519)

    Added 'ignoreimport' setting for use in commit hooks.  This causes the
    parser to ignore import statements so a single file can be parse-checked.  (#544)

    Import statements can now specify multiple comma-separated arguments.

    Definitions now support both 'name' and 'title', just like any other
    resource type. (#539)

    Added a generate() command, which sets values to the result of an external
    command. (#541)

    Added a file() command to read in files with no interpolation.  The first
    found file has its content returned.

    puppetd now exits if no cert is present in onetime mode. (#533)

    The client configuration cache can be safely removed and the client
    will correctly realize the client is not in sync.

    Resources can now be freely deleted, thus fixing many problems introduced
    when deletion of required resources was forbidden when purging was introduced.
    Only resources being purged will not be deleted.

    Facts and plugins now download even in noop mode (#540).

    Resources in noop mode now log when they would have responded to an event (#542).

    Refactored cron support entirely.  Cron now uses providers, and there
    is a single 'crontab' provider that handles user crontabs.  While this
    refactor does not include providers for /etc/crontab or cron.d, it should
    now be straightforward to write those providers.

    Changed the parameter sorting so that the provider parameter comes
    right after name, so the provider is available when the other parameters
    and properties are being created.

    Redid some of the internals of the ParsedFile provider base class.
    It now passes a FileRecord around instead of a hash.

    Fixing a bug related to link recursion that caused link directories
    to always be considered out of sync.

    The bind address for puppetmasterd can now be specified with 
    --bindaddress.

    Added (probably experimental) mongrel support.  At this point you're
    still responsible for starting each individual process, and you have to
    set up a proxy in front of it.

    Redesigned the 'network' tree to support multiple web servers, including
    refactoring most of the structural code so it's much clearer and more
    reusable now.

    Set up the CA client to default to ca_server and ca_port, so you can
    easily run a separate CA.

    Supporting hosts with no domain name, thanks to a patch from
    Dennis Jacobfeuerborn.

    Added an 'ignorecache' option to tell puppetd to force a recompile, thanks to
    a patch by Chris McEniry.

    Made up2date the default for RHEL < 4 and yum the default for the rest.

    The yum provider now supports versions.

    Case statements correctly match when multiple values are provided,
    thanks to a patch by David Schmitt.

    Functions can now be called with no arguments.

    String escapes parse correctly in all cases now, thanks to a patch by
    cstorey.

    Subclasses again search parent classes for defaults.

    You can now purge apt and dpkg packages.

    When doing file recursion, 'ensure' only affects the top-level directory.

    States have been renamed to Properties.

0.22.1 (kermit) -- Mostly a bugfix release
    Compile times now persist between restarts of puppetd.

    Timeouts have been added to many parts of Puppet, reducing the likelihood
    if it hanging forever on broken scripts or servers.

    All of the documentation and recipes have been moved to the wiki by Peter
    Abrahamsen and Ben Kite has moved the FAQ to the wiki.

    Explicit relationships now override automatic relationships, allowing you
    to manually specify deletion order when removing resources.

    Resources with dependencies can now be deleted as long as all of their
    dependencies are also being deleted.

    Namespaces for both classes and definitions now work much more consistently.
    You should now be able to specify a class or definition with a namespace
    everywhere you would normally expect to be able to specify one without.

    Downcasing of facts can be selectively disabled.

    Cyclic dependency graphs are now checked for and forbidden.

    The netinfo mounts provider was commented out, because it really doesn't
    work at all.  Stupid NetInfo stores mount information with the device as
    the key, which doesn't work with my current NetInfo code.

    Otherwise, lots and lots of bugfixes.  Check the tickets associated with the
    'kermit' milestone.

0.22.0
    Integrated the GRATR graph library into Puppet, for handling resource
    relationships.

    Lots of bug-fixes (see bugs tickets associated with the 'minor' milestone).

    Added new 'resources' metatype, which currently only includes the ability
    to purge unmanaged resources.

    Added better ability to generate new resource objects during transactions
    (using 'generate' and 'eval_generate' methods).

    Rewrote all Rails support with a much better database design.  Export/collect
    now works, although the database is incompatible with previous versions.

    Removed downcasing of facts and made most of the language case-insensitive.

    Added support for printing the graphs built during transactions.

    Reworked how paths are built for logging.

    Switched all providers to directly executing commands instead of going through
    a subshell, which removes the need to quote or escape arguments.

0.20.1
    Mostly a bug-fix release, with the most important fix being the
    multiple-definition error.

    Completely rewrote the ParsedFile system; each provider is now much
    shorter and much more maintainable.  However, fundamental problems
    were found with the 'port' type, so it was disabled.  Also, added
    a NetInfo provider for 'host' and an experimental NetInfo provider
    for 'mount'.

    Made the RRDGraph report *much* better and added reference
    generation for reports and functions.

0.20.0
    Significantly refactored the parser.  Resource overrides now consistently
    work anywhere in a class hierarchy.

    The language was also modified somewhat.  The previous export/collect syntax
    is now used for handling virtual objects, and export/collect (which is still
    experimental) now uses double sigils (@@ and <<| |>>).

    Resource references (e.g., File["/etc/passwd"]) now have to be capitalized,
    in fitting in with capitalizing type operations.

    As usual, lots of other smaller fixes, but most of the work was in the language.

0.19.3
    Fixing a bug in server/master.rb that causes the hostname
    not to be available in locally-executed manifests.

0.19.2
    Fixing a few smaller bugs, notably in the reports system.

    Refreshed objects now generate an event, which can result in further
    refreshes of other objects.

0.19.1
    Fixing two critical bugs:  User management works again and cron jobs are
    no longer added to all user accounts.

0.19.0
    Added provider support.

    Added support for %h, %H, and %d expansion in fileserver.conf.

    Added Certificate Revocation support.

    Made dynamic loading pervasive -- nearly every aspect of Puppet will now
    automatically load new instances (e.g., types, providers, and reports).

    Added support for automatic distribution of facts and plugins (custom types).

0.18.4
    Another bug-fix release.  The most import bug fixed is that
    cronjobs again work even with initially empty crontabs.

0.18.3
    Mostly a bug-fix release; fixed small bugs in the functionality added in
    0.18.2.

0.18.2
    Added templating support.

    Added reporting.

    Added gem and blastwave packaging support.

0.18.1
    Added signal handlers for HUP, so both client and server deal correctly with it.

    Added signal handler for USR1, which triggers a run on the client.

    As usual, fixed many bugs.

    Significant fixes to puppetrun -- it should behave much more correctly now.

    Added "fail" function which throws a syntax error if it's encountered.

    Added plugin downloading from the central server to the client.  It must be
    enabled with --pluginsync.

    Added support for FreeBSD's special "@daily" cron schedules.

    Correctly handling spaces in file sources.

    Moved documentation into svn tree.
    
0.18.0
    Added support for a "default" node.

    When multiple nodes are specified, they must now be comma-separated (this
    introduces a language incompatibility).

    Failed dependencies cause dependent objects within the same transaction
    not to run.

    Many updates to puppetrun

    Many bug fixes

    Function names are no longer reserved words.

    Links can now replace files.

0.17.2
    Added "puppetrun" application and associated runner server and client classes.

    Fixed cron support so it better supports valid values and environment settings.

0.17.1
    Fixing a bug requiring rails on all Debian boxes

    Fixing a couple of other small bugs

0.17.0
    Adding ActiveRecord integration on the server

    Adding export/collect functionality

    Fixing many bugs

0.16.5
    Fixing a critical bug in importing classes from other files

    Fixing nodename handling to actually allow dashes

0.16.4
    Fixing a critical bug in puppetd when acquiring a certificate for the first
    time

0.16.3
    Some significant bug fixes

    Modified puppetd so that it can now function as an agent independent
    of a puppetmasterd process, e.g., using the PuppetShow web application.

0.16.2
    Modified some of the AST classes so that class names, definition names, and
    node names are all set within the code being evaluated, so 'tagged(name)' returns
    true while evaluating 'name', for instance.

    Added '--clean' argument to puppetca to remove all traces of a given
    client.

0.16.1
    Added 'tagged' and 'defined' functions.

    Moved all functions to a general framework that makes it very easy to add new
    functions.

0.16.0
    Added 'tag' keyword/function.

    Added FreeBSD Ports support

    Added 'pelement' server for sending or receiving Puppet objects, although
    none of the executables use it yet.

0.15.3
    Fixed many bugs in :exec, including adding support for arrays of checks

    Added autoloading for types and service variants (e.g., you can now
    just create a new type in the appropriate location and use it in Puppet,
    without modifying the core Puppet libs).

0.15.2
    Added darwinport, Apple .pkg, and freebsd package types
    Added 'mount type
    Host facts are now set at the top scope (Bug #103)
    Added -e (inline exection) flag to 'puppet' executable
    Many small bug fixes

0.15.1
    Fixed 'yum' installs so that they successfully upgrade packages.
    Fixed puppetmasterd.conf file so group settings take.

0.15.0
    Upped the minor release because the File server is incompatible with 0.14,
        because it now handles links.

    The 'symlink' type is deprecated (but still present), in favor of using
        files with the 'target' parameter.

    Unset variables no longer throw an error, they just return an empty string

    You can now specify tags to restrict which objects run during a given run.

    You can also specify to skip running against the cached copy when there's
    a failure, which is useful for testing new configurations.

    RPMs and Sun packages can now install, as long as they specify a package
        location, and they'll automatically upgrade if you point them to a new
        file with an upgrade.
    Multiple bug fixes.


0.14.1
    Fixed a couple of small logging bugs
    Fixed a bug with handling group ownership of links

0.14.0
    Added some ability to selectively manage symlinks when doing file management
    Many bug fixes
    Variables can now be used as the test values in case statements and selectors
    Bumping a minor release number because 0.13.4 introduced a protocol
        incompatibility and should have had a minor rev bump

0.13.6
    Many, many small bug fixes
    FreeBSD user/group support has been added
    The configuration system has been rewritten so that daemons can now generate
        and repair the files and directories they need. (Fixed bug #68.)
    Fixed the element override issues; now only subclasses can override values.

0.13.5
    Fixed packages so types can be specified
    Added 'enable' state to services, although it does not work everywhere yet

0.13.4
    A few important bug fixes, mostly in the parser.

0.13.3
    Changed transactions to be one-stage instead of two
    Changed all types to use self[:name] instead of self.name, to support
        the symbolic naming implemented in 0.13.1

0.13.2
    Changed package[answerfile] to package[adminfile], and added package[responsefile]
    Fixed a bunch of internal functions to behave more consistently and usefully

0.13.1
    Fixed RPM spec files to create puppet user and group (lutter)
    Fixed crontab reading and writing (luke)
    Added symbolic naming in the language (luke)

0.13.0
    Added support for configuration files.
    Even more bug fixes, including the infamous 'frozen object' bug, which was a
        problem with 'waitforcert'.
    David Lutterkort got RPM into good shape.

0.12.0
    Added Scheduling, and many bug fixes, of course.

0.11.2
    Fixed bugs related to specifying arrays of requirements
    Fixed a key bug in retrieving checksums
    Fixed lots of usability bugs
    Added 'fail' methods that automatically add file and line info when possible,
    and converted many errors to use that method

0.11.1
    Fixed bug with recursive copying with 'ignore' set.
    Added OpenBSD package support.

0.11.0
    Added 'ensure' state to many elements.
    Modified puppetdoc to correctly handle indentation and such.
    Significantly rewrote much of the builtin documentation to take advantage
        of the new features in puppetdoc, including many examples.

0.10.2
    Added SMF support
    Added autorequire functionality, with specific support for exec and file
        Exec elements autorequire any mentioned files, including the scripts,
        along with their CWDs.
        Files autorequire any parent directories.
    Added 'alias' metaparam.
    Fixed dependencies so they don't depend on file order.

0.10.1
    Added Solaris package support and changed puppetmasterd to run as
    a non-root user.

0.10.0
    Significant refactoring of how types, states, and parameters work, including
    breaking out parameters into a separate class.  This refactoring did not
    introduce much new functionality, but made extension of Puppet significantly
    easier

    Also, fixed the bug with 'waitforcert' in puppetd.

0.9.4
    Small fix to wrap the StatusServer class in the checks for required classes.
    
0.9.3
    Fixed some significant bugs in cron job management.

0.9.2
    Second Public Beta

0.9.0
    First Public Beta<|MERGE_RESOLUTION|>--- conflicted
+++ resolved
@@ -1,9 +1,8 @@
-<<<<<<< HEAD
     Added a boolean 'crl' default value.  Now we have a location for
     the CA CRL and the host CRL, and then a setting for configuring
     whether we should even use a CRL.  This way we aren't trying to
     set file paths to 'false' to disable the CRL.
-=======
+
     Moving all confine code out of the Provider class, and fixing #1197. 
     Created a Confiner module for the Provider class methods, enhanced 
     the interface between it and the Confine class to make sure binary 
@@ -21,7 +20,6 @@
     for enable => true;
  
     Added ldap providers for users and groups.
->>>>>>> 84a787a2
 
     Added support for the --all option to puppetca --clean.  If
     puppetca --clean --all is issued then all client certificates
