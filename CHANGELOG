<<<<<<< HEAD
    Added a boolean 'crl' default value.  Now we have a location for
    the CA CRL and the host CRL, and then a setting for configuring
    whether we should even use a CRL.  This way we aren't trying to
    set file paths to 'false' to disable the CRL.
=======
    Fixing transaction support for prefetching generated resources.

    Adding support for settings within the existing Facter provider confines.
>>>>>>> 7b02f2ba

    Moving all confine code out of the Provider class, and fixing #1197. 
    Created a Confiner module for the Provider class methods, enhanced 
    the interface between it and the Confine class to make sure binary 
    paths are searched for fresh each time.

    Modified the 'factpath' setting to automatically configure
    Facter to load facts there if a new enough version of
    Facter is used.

    Crontab provider: fix a parse error when a line begins with a space 
    character (fixes #1216)

    Instead of deleting the init scripts (with --del) we should simply 
    disable it with chkconfig service off, and respectfully do the same 
    for enable => true;
 
    Added ldap providers for users and groups.

    Added support for the --all option to puppetca --clean.  If
    puppetca --clean --all is issued then all client certificates
    are removed.
 
    Resources now return the 'should' value for properties from
    the [] accessor method (they previously threw an exception when
    this method was used with properties).  This shouldn't have any
    affect functionally; it just makes the method equivalent to 'should'
    for properties, but it works for all attribute types now.

    Modified the 'master' handler to use the Catalog class to
    compile node configurations, rather than using the Configuration
    handler, which was never used directly.  I removed the Configuration
    handler as a result.

    Modified the 'master' handler (responsible for sending configurations
    to clients) to always return Time.now as its compile date, so
    configurations will always get recompiled.

    Fixed #1184 -- definitions now autoload correctly all of the time.

    Removed the code from the client that tries to avoid recompiling
    the catalog. The client will now always recompile, assuming it
    can reach the server.  It will still use the cached config if
    there's a failure.

    Fixing #1173 -- classes and definitions can now have the same
    name as a directory with no failures.

    Saving new facts now expires any cached node information.

    Switching how caching is handled, so that objects now all
    have an expiration date associated with them.  This makes it
    much easier to know whether a given cached object should be used
    or if it should be regenerated.

    Changing the default environment to production.

0.24.4
    Pass source to pkg_add via the PKG_PATH environment variable if
    it ends in a '/' indicating it is a directory. Allows pkg_add
    to resolve dependancies, and make it possible to specify packages
    without version numbers.

    Fixing #571 -- provider suitability is now checked at resource
    evaluation time, rather than resource instantiation time.  This
    means that you don't catch your "errors" as early, but it also
    means you should be able to realistically configure a whole host
    in one run.

    Moved the configuration of the Node cache to the puppetmasterd
    executable, since it otherwise causes caches to be used in all
    cases, which we don't want (e.g., bin/puppet was using them).

    Ported #198 man page creation functionality to 0.24.x branch and
    added man pages and man page creation logic to install.rb.  The
    man pages are stored in man/man8 and will install to config::CONFIG
    mandir/man8.

    Fixing #1138 -- the yamldir is automatically created by the
    server now that it's in the :puppetmasterd section rather than
    a separate :yaml section.

    Disabling http keep-alive as a means of preventing #1010.
    There is now a constant in Puppet::Network::HttpPool that will
    disable or enable this feature, but note that we determined
    that it can cause corruption, especially in file serving (but
    it's client-side corruption).

    Applying patch by Ryan McBride to fix OpenBSD package 
    matching.  The actual problem was caused by the fix to #1001.

    Found all instances of methods where split() is used without
    any local variables and added a local variable -- see
    http://snurl.com/21zf8.  My own testing showed that this
    caused memory growth to level off at a reasonable level.
    Note that the link above says the problem is only with class
    methods, but my own testing showed that it's any method that
    meets these criteria.  This is not a functional change, but
    should hopefully be the last nail in the coffin of #1131.

    Found an array that leaked pretty quickly between reparsing
    files, thanks to work by Adam Jacob and Arjuna Christenson
    (the finding, not the leak).  I'm going to act like this
    fixes #1131, at least for now, but I doubt it does,
    since that shows general memory growth over time, whereas
    the leak here should go away as soon as files are reparsed
    (because the parser is holding the reference to the leaking
    array).

    Fixed #1147: Cached nodes are correctly considered out of
    date if the node facts have been updated (thus causing
    node facts to again be available in manifests, for those
    cases where they were not).

    Fixed #1137: The certificate name is correctly being added
    to the facts hash.

    Fixed #1136: Verbose and Debug no longer clobber each other.

    Hopefully *finally* fixed the "already being managed" problem
    (#1036).  The problem only cropped up if there was a failure
    when trying to manage the system -- this would cause the
    setting-based resources not to get cleaned up.

0.24.3
    Modified the ldap node terminus to also use the facts version
    as the version for a node, which should similarly encourage the
    use of the yaml cache.  (Related to #1130)

    Caching node information in yaml (I figured caching in memory will
    cause ever-larger memory growth), and changing the external node
    terminus to use the version of the facts as their version.  This
    will usually result in the cached node information being used,
    instead of always hitting the external node app during file
    serving. Note that if the facts aren't changed by the client,
    then this will result in the cached node being used, but at this
    point, the client always updates its facts.  (#1130)

    Fixing #1132 -- host names can now have dashes anywhere.
    (Patch by freiheit.)

    Fixing #1118 -- downloading plugins and facts now ignores noop.
    Note that this changes the behaviour a bit -- the resource's
    noop setting always beats the global setting (previously,
    whichever was true would win).

    The change in checksums from 'timestamp' to 'mtime' no longer
    result in updates on every run (#1116).

    Aliases again work in relationships (#1094).

    The CA serial file will no longer ever be owned by
    root (#1041).

    Fixing the rest of #1113: External node commands can specify
    an environment and Puppet will now use it.

    Partially fixing #1113: LDAP nodes now support environments,
    and the schema has been updated accordingly.

    Always duplicating resource defaults in the parser, so that
    stacked metaparameter values do not result in all resources
    that receive a given default also getting those stacked
    values.

0.24.2
    Fixing #1062 by moving the yamldir setting to its own yaml
    section.  This should keep the yamldir from being created
    on clients.

    Fixed #1047 -- Puppet's parser no longer changes the order
    in which statements are evaluated, which means that case
    statements can now set variables that are used by other
    variables.

    Fixed #1063 -- the master correctly logs syntax errors when
    reparsing during a single run.

    Removed the loglevels from the valid values for `logoutput`
    in the Exec resource type -- the log levels are specified
    using the `loglevel` parameter, not `logoutput`.  This never
    worked, or at least hasn`t for ages, and now the docs are
    just correct.

    Somewhat refactored fileserving so that it no longer caches
    any objects, nor does it use Puppet's RAL resources.  In the
    process, I fixed #894 (you can now copy links) and refactored
    other classes as necessary.  Mostly it was fixing tests.

    Hopefully partially fixed #1010 -- clients should now fail
    to install files whose checksums do not match the checksum
    from the server.

    Fixed #1018 -- resources now have their namevars added as
    aliases in the resource catalog, just like they were added
    in the resource classes.

    Fixed #1037 -- remote unreadable files no longer have the
    permission denied exceptions caught, thus forbidding them
    from being replaced with 'nil'.

    The environment is now available as a variable in the manifests.

    Fixed #1043 -- autoloading now searches the plugins directory
    in each module, in addition to the lib directory.  The 'lib'
    directory is also deprecated, but supported for now to give
    people a chance to convert.

    Fixed #1003 -- Applying DavidS's patch to fix searching for
    tags in sql.

    Fixed #992 -- Puppet is now compatible with gems 1.0.1.

    Fixed #968 again, this time with tests -- parseonly works,
    including not compiling the configurations, and also storeconfigs
    is no longer required during parse-testing.

    Fixed #1021 -- the problem was that my method of determining
    the in-degree sometimes resulted in a lower number than the
    number of in-edges.

    Fixed #997 -- virtual defined types are no longer evaluated.
    NOTE: This introduces a behaviour change, in that you previously
    could realize a resource within a virtual defined resource, and now
    you must realize the entire defined resource, rather than just
    the contained resource.

    Fixed #1030 - class and definition evaluation has been significantly
    refactored, fixing this problem and making the whole interplay
    between the classes, definitions, and nodes, and the Compile class much
    cleaner.

    Exec resources must now have unique names, although the commands can still
    be duplicated.  This is easily accomplished by just specifying a unique
    name with whatever (unique or otherwise) command you need.

    Fixed #989 -- missing CRL files are correctly ignored, and the
    value should be set to 'false' to explicitly not look for these
    files.

    Fixed #1017 -- environment-specific modulepath is no longer ignored.

    Fixing #794 -- consolidating the gentoo configuration files.

    Fixing #976 -- both the full name of qualified classes and
    the class parts are now added as tags.  I've also
    created a Tagging module that we should push throughout
    the rest of the system that uses tags.

    Fixing #995 -- puppetd no longer dies at startup if the server
    is not running.

    Fixing #977 -- the rundir is again set to 1777.

    Fixed #971 -- classes can once again be included multiple
    times.

    Added builtin support for Nagios types using
    Naginator to parse and generate the files.

0.24.1
    Updated vim filetype detection. (#900 and #963)

    Default resources like schedules no longer conflict with
    managed resources. (#965)

    Removing the ability to disable http keep-alive, since
    it didn't really work anyway and it should no longer
    be necessary.

    Refactored http keep-alive so it actually works again.
    This should be sufficient enough that we no longer need the
    ability to disable keep-alive.  There is now a central
    module responsible for managing HTTP instances, along with
    all certificates in those instances.

    Fixed a backward compatibility issue when running 0.23.x
    clients against 0.24.0 servers -- relationships would
    consistently not work. (#967)

    Closing existing http connections when opening a new one,
    and closing all connections after each run. (#961)

    Removed warning about deprecated explicit plugins mounts.

0.24.0 (misspiggy)
    Modifying the behaviour of the certdnsnames setting.  It now defaults
    to an empty string, and will only be used if it is set to something
    else.  If it is set, then the host's FQDN will also be added as
    an alias.  The default behaviour is now to add 'puppet' and
    'puppet.$domain' as DNS aliases when the name for the cert being
    signed is equal to the signing machine's name, which will only
    be the case for CA servers.  This should result in servers always
    having the alias set up and no one else, but you can still override
    the aliases if you want.

    External node support now requires that you set the 'node_terminus'
    setting to 'exec'.  See the IndirectionReference on the wiki for more
    information.

    http_enable_post_connection_check added as a configuration
    option for puppetd.  This defaults to true, which validates the server
    SSL certificate against the requested host name in new versions of ruby.
    See #896 for more information.

    Mounts no longer remount swap filesystems.

    Slightly modifying how services manage their list of paths
    (and adding documention for it).  Services now default
    to the paths specified by the provider classes.

    Removed 'type' as a valid attribute for services, since it's been
    deprecated since the creation of providers.

    Removed 'running' as a valid attribute for services, since it's
    been deprecated since February 2006.

    Added modified patch by Matt Palmer which adds a 'plugins' mount,
    fixing #891.  See PluginsInModules on the wiki for information on
    usage.

    Empty dbserver and dbpassword settings will now be ignored when
    initializing Rails connections (patch by womble).

    Configuration settings can now be blank (patch by womble).

    Added calls to endpwent/endgrent when searching for user and group IDs,
    which fixes #791.

    Obviated 'target' in interfaces, as all file paths were automatically
    calculated anyway.  The parameter is still there, but it's
    not used and just generates a warning.

    Fixing some of the problems with interface management on Red Hat.
    Puppet now uses the :netmask property and does not try to set
    the bootproto (#762).

    You now must specify an environment and you are required to specify
    the valid environments for your site. (#911) 

    Certificates now always specify a subjectAltName, but it defaults
    to '*', meaning that it doesn't require DNS names to match.  You
    can override that behaviour by specifying a value for
    'certdnsnames', which will then require that hostname as a match (#896).

    Relationship metaparams (:notify, :require, :subscribe, and
    :before) now stack when they are collecting metaparam values
    from their containers (#446).  For instance, if a resource
    inside a definition has a value set for 'require', and you call
    the definition with 'require', the resource gets both requires,
    where before it would only retain its initial value.

    Changed the behavior of --debug to include Mongrel client
    debugging information.  Mongrel output will be written to
    the terminal only, not to the puppet debug log.  This should
    help anyone working with reverse HTTP SSL proxies. (#905)

    Fixed #800 -- invalid configurations are no longer
    cached.  This was done partially by adding a relationship
    validation step once the entire configuration is created,
    but it also required the previously-mentioned changes
    to how the configuration retrieval process works.

    Removed some functionality from the Master client,
    since the local functionality has been replaced
    with the Indirector already, and rearranging how configuration
    retrieval is done to fix ordering and caching bugs.

    The node scope is now above all other scopes besides
    the 'main' scope, which should help make its variables
    visible to other classes, assuming those classes were
    not included in the node's parent.

    Replaced GRATR::Digraph with Puppet::SimpleGraph as
    the base class for Puppet's graphing.  Functionality
    should be equivalent but with dramatically better
    performance.

    The --use-nodes and --no-nodes options are now obsolete.
    Puppet automatically detects when nodes are defined, and if
    they are defined it will require that a node be found,
    else it will not look for a node nor will it fail if it
    fails to find one.

    Fixed #832. Added the '--no-daemonize' option to puppetd and
    puppetmasterd.  NOTE: The default behavior of 'verbose' and
    'debug' no longer cause puppetd and puppetmasterd to not
    daemonize.

    Added k5login type. (#759)

    Fixed CA race condition. (#693)

    Added shortname support to config.rb and refactored addargs

0.23.2
    Fixed the problem in cron jobs where environment settings
    tended to multiple. (#749)

    Collection of resources now correctly only collects exported
    resources again.  This was broken in 0.23.0. (#731)

    'gen_config' now generates a configuration with
    all parameters under a heading that matches the
    process name, rather than keeping section headings.

    Refactored how the parser and interpreter relate,
    so parsing is now effectively an atomic process (thus
    fixing #314 and #729).  This makes the interpreter less
    prone to error and less prone to show the error to the
    clients.  Note that this means that if a configuration
    fails to parse, then the previous, parseable configuration
    will be used instead, so the client will not know that
    the configuration failed to parse.

    Added support for managing interfaces, thanks to work
    by Paul Rose.

    Fixed #652, thanks to a patch by emerose; --fqdn again
    works with puppetd.

    Added an extra check to the Mongrel support so that
    Apache can be used with optional cert checking, instead
    of mandatory, thus allowing Mongrel to function as the CA.
    This is thanks to work done by Marcin Owsiany.

0.23.1 (beaker)
    You can now specify relationships to classes, which work
    exactly like relationships to defined types:
        require => Class[myclass]
    This works with qualified classes, too.

    You can now do simple queries in a collection of
    exported resources.  You still cannot do multi-condition queries,
    though. (#703)

    puppetca now exits with a non-zero code if it cannot
    find any host certificates to clean. (Patch by Dean
    Wilson.)

    Fully-qualified resources can now have defaults. (#589)

    Resource references can now be fully-qualified names,
    meaning you can list definitions with a namespace as
    dependencies.  (#468)

    Files modified using a FileType instance, as ParsedFile
    does, will now automatically get backed up to the filebucket
    named "puppet".

    Added a 'maillist' type for managing mailing lists.

    Added a 'mailalias' type for managing mail aliases.

    Added patch by Valentin Vidic that adds the '+>' syntax to
    resources, so parameter values can be added to.

    The configuration client now pulls libraries down to $libdir,
    and all autoloading is done from there with full support
    for any reloadable file, such as types and providers. (#621)
    Note that this is not backward compatible -- if you're using
    pluginsync right now, you'll need to disable it on your clients
    until you can upgrade them.

    The Rails log level can now be set via (shockingly!) the
    'rails_loglevel' parameter (#710).  Note that this isn't
    exactly the feature asked for, but I could not find a
    way to directly copy ActiveRecord's concept of an environment.

    External node sources can now return undefined classes (#687). 

    Puppet clients now have http proxy support (#701).

    The parser now throws an error when a resource reference
    is created for an unknown type.  Also, resource references
    look up defined types and translate their type accordingly. (#706)

    Hostnames can now be double quoted.

    Adding module autoloading (#596) -- you can now 'include' classes
    from modules without ever needing to specifically load them.

    Class names and node names now conflict (#620).

0.23.0
    Modified the fileserver to cache file information, so that
    each file isn't being read on every connection.  Also,
    added londo's patch from #678 to avoid reading entire files
    into memory.

    Fixed environment handling in the crontab provider (#669).

    Added patch by trombik in #572, supporting old-style
    freebsd init scripts with '.sh' endings.

    Added fink package provider (#642), as provided by 'do'.

    Marked the dpkg package provider as versionable (#647).

    Applied patches by trombik to fix FreeBSD ports (#624 and #628).

    Fixed the CA server so that it refuses to send back a certificate
    whose public key doesn't match the CSR.  Instead, it tells the
    user to run 'puppetca --clean'.

    Invalid certificates are no longer written to disk (#578).

    Added a package provider (appdmg) able to install .app packages
    on .dmg files on OS X (#641).

    Applied the patch from #667 to hopefully kill the client hanging
    problems (permanently, this time).

    Fixed functions so that they accept most other rvalues as valid values
    (#548).

    COMPATIBILITY ALERT:
    Significantly reworked external node support, in a way that's NOT
    backward-compatible:

        Only ONE node source can be used -- you can use LDAP, code, or
        an external node program, but not more than one.
    
        LDAP node support has two changes:  First, the "ldapattrs" attribute is
        now used for setting the attributes to retrieve from the server (in
        addition to required attriutes), and second, all retrieved attributes
        are set as variables in the top scope.  This means you can set attributes
        on your LDAP nodes and they will automatically appear as variables
        in your configurations.

        External node support has been completely rewritten.  These programs must
        now generate a YAML dump of a hash, with "classes" and "parameters" keys.
        The classes should be an array, and the parameters should be a hash.  The
        external node program has no support for parent nodes -- the script must
        handle that on its own.

    Reworked the database schema used to store configurations with the
    storeconfigs option.  
    
    Replaced the obsolete RRD ruby library with the maintained
    RubyRRDtool library (which requires rrdtool2) (#659).

    The Portage package provider now calls eix-update automatically
    when eix's database is absent or out of sync (#666).

    Mounts now correctly handle existing fstabs with no pass or dump values
    (#550).

    Mounts now default to 0 for pass and dump (#112).

    Added urpmi support (#592).

    Finishing up the type => provider interface work.  Basically, package
    providers now return lists of provider instances.  In the proces,
    I rewrote the interface between package types and providers, and also
    enabled prefetching on all packages.  This should significantly speed
    up most package operations.

    Hopefully fixing the file descriptor/open port problems, with patches
    from Valentin Vidic.

    Significantly reworked the type => provider interface with respect to
    listing existing provider instances.  The class method on both
    class heirarchies has been renamed to 'instances', to start.  Providers
    are now expected to return provider instances, instead of creating
    resources, and the resource's 'instances' method is expected to
    find the matching resource, if any, and set the resource's
    provider appropriately.  This *significantly* reduces the reliance on
    effectively global state (resource references in the resource classes).
    This global state will go away soon.

    Along with this change, the 'prefetch' class method on providers now
    accepts the list of resources for prefetching.  This again reduces
    reliance on global state, and makes the execution path much easier
    to follow.

    Fixed #532 -- reparsing config files now longer throws an exception.

    Added some warnings and logs to the service type so
    users will be encouraged to specify either "ensure"
    or "enabled" and added debugging to indicate why
    restarting is skipped when it is.

    Changed the location of the classes.txt to the state
    directory.

    Added better error reporting on unmatched brackets.

    Moved puppetd and puppetmasterd to sbin in svn and fixed install.rb
    to copy them into sbin on the local system appropriately.  (#323)

    Added a splay option (#501).  It's disabled when running under
    --test in puppetd.  The value is random but cached.  It defaults
    to the runinterval but can be tuned with --splaylimit

    Changing the notify type so that it always uses
    the loglevel.

    Fixing #568 - nodes can inherit from quoted node names.

    Tags (and thus definitions and classes) can now be a single
    character. (#566)

    Added an 'undef' keyword (#629), which will evaluate to ""
    within strings but when used as a resource parameter value
    will cause that parameter to be evaluated as undefined.

    Changed the topological sort algorithm (#507) so it will always
    fail on cycles.

    Added a 'dynamicfacts' configuration option; any facts in that
    comma-separated list will be ignored when comparing facts to 
    see if they have changed and thus whether a recompile is necessary.

    Renamed some poorly named internal variables:
        @models in providers are now either @resource or
        @resource_type (#605).

        @children is no longer used except by components (#606).

        @parent is now @resource within parameters (#607).

    The old variables are still set for backward compatibility.

    Significantly reworking configuration parsing.  Executables all now
    look for 'puppet.conf' (#206), although they will parse the old-style
    configuration files if they are present, although they throw a deprecation
    warning.  Also, file parameters (owner, mode, group) are now set on the
    same line as the parameter, in brackets. (#422)

    Added transaction summaries (available with the --summarize option),
    useful for getting a quick idea of what happened in a transaction.
    Currently only useful on the client or with the puppet interpreter.

    Changed the interal workings for retrieve and removed the :is attribute
    from Property.  The retrieve methods now return the current value of
    the property for the system.

    Removed acts_as_taggable from the rails models.

0.22.4
    Execs now autorequire the user they run as, as long as the user
    is specified by name. (#430)

    Files on the local machine but not on the remote server during
    a source copy are now purged if purge => true. (#594)

    Providers can now specify that some commands are optional (#585).
    Also, the 'command' method returns nil on missing commands,
    rather than throwing an error, so the presence of commands
    be tested.

    The 'useradd' provider for Users can now manage passwords.
    No other providers can, at this point.

    Parameters can now declare a dependency on specific
    features, and parameters that require missing features
    will not be instantiated.  This is most useful for
    properties.

    FileParsing classes can now use instance_eval to add
    many methods at once to a record type.

    Modules no longer return directories in the list of found
    manifests (#588).

    The crontab provider now defaults to root when there is no
    USER set in the environment.

    Puppetd once again correctly responds to HUP.

    Added a syntax for referring to variables defined in
    other classes (e.g., $puppet::server).

    STDIN, STDOUT, STDERR are now redirected to /dev/null in
    service providers descending from base.

    Certificates are now valid starting one day before they are
    created, to help handle small amounts of clock skew.

    Files are no longer considered out of sync if some properties
    are out of sync but they have no properties that can create
    the file.

0.22.3
    Fixed backward compatibility for logs and metrics from older clients.

    Fixed the location of the authconfig parameters so there aren't
    loading order issues.

    Enabling attribute validation on the providers that subclass
    'nameservice', so we can verify that an integer is passed to
    UID and GID.

    Added a stand-alone filebucket client, named 'filebucket'.

    Fixed the new nested paths for filebuckets; the entire md5 sum was
    not being stored.

    Fixing #553; -M is no longer added when home directories are being
    managed on Red Hat.

0.22.2 (grover)
    Users can now manage their home directories, using the managehome
    parameter, partially using patches provided by Tim Stoop and
    Matt Palmer. (#432)

    Added 'ralsh' (formerly x2puppet) to the svn tree.  When possible it
    should be added to the packages.

    The 'notify' type now defaults to its message being the same as its name.

    Reopening $stdin to read from /dev/null during execution, in hopes that
    init scripts will stop hanging.

    Changed the 'servername' fact set on the server to use the server's fqdn,
    instead of the short-name.

    Changing the location of the configuration cache.  It now defaults to being
    in the state directory, rather than in the configuration directory.

    All parameter instances are stored in a single @parameters instance variable
    hash within resource type instances.  We used to use separate hashes for
    each parameter type.

    Added the concept of provider features.  Eventually these should be able
    to express the full range of provider functionality, but for now they can
    test a provider to see what methods it has set and determine what features it
    provides as a result.  These features are integrated into the doc generation
    system so that you get feature documentation automatically.

    Switched apt/aptitide to using "apt-cache policy" instead of "apt-cache showpkg"
    for determining the latest available version. (#487)

    FileBuckets now use a deeply nested structure for storing files, so
    you do not end up with hundreds or thousands of files in the same
    directory. (#447)

    Facts are now cached in the state file, and when they change the configuration
    is always recompiled. (#519)

    Added 'ignoreimport' setting for use in commit hooks.  This causes the
    parser to ignore import statements so a single file can be parse-checked.  (#544)

    Import statements can now specify multiple comma-separated arguments.

    Definitions now support both 'name' and 'title', just like any other
    resource type. (#539)

    Added a generate() command, which sets values to the result of an external
    command. (#541)

    Added a file() command to read in files with no interpolation.  The first
    found file has its content returned.

    puppetd now exits if no cert is present in onetime mode. (#533)

    The client configuration cache can be safely removed and the client
    will correctly realize the client is not in sync.

    Resources can now be freely deleted, thus fixing many problems introduced
    when deletion of required resources was forbidden when purging was introduced.
    Only resources being purged will not be deleted.

    Facts and plugins now download even in noop mode (#540).

    Resources in noop mode now log when they would have responded to an event (#542).

    Refactored cron support entirely.  Cron now uses providers, and there
    is a single 'crontab' provider that handles user crontabs.  While this
    refactor does not include providers for /etc/crontab or cron.d, it should
    now be straightforward to write those providers.

    Changed the parameter sorting so that the provider parameter comes
    right after name, so the provider is available when the other parameters
    and properties are being created.

    Redid some of the internals of the ParsedFile provider base class.
    It now passes a FileRecord around instead of a hash.

    Fixing a bug related to link recursion that caused link directories
    to always be considered out of sync.

    The bind address for puppetmasterd can now be specified with 
    --bindaddress.

    Added (probably experimental) mongrel support.  At this point you're
    still responsible for starting each individual process, and you have to
    set up a proxy in front of it.

    Redesigned the 'network' tree to support multiple web servers, including
    refactoring most of the structural code so it's much clearer and more
    reusable now.

    Set up the CA client to default to ca_server and ca_port, so you can
    easily run a separate CA.

    Supporting hosts with no domain name, thanks to a patch from
    Dennis Jacobfeuerborn.

    Added an 'ignorecache' option to tell puppetd to force a recompile, thanks to
    a patch by Chris McEniry.

    Made up2date the default for RHEL < 4 and yum the default for the rest.

    The yum provider now supports versions.

    Case statements correctly match when multiple values are provided,
    thanks to a patch by David Schmitt.

    Functions can now be called with no arguments.

    String escapes parse correctly in all cases now, thanks to a patch by
    cstorey.

    Subclasses again search parent classes for defaults.

    You can now purge apt and dpkg packages.

    When doing file recursion, 'ensure' only affects the top-level directory.

    States have been renamed to Properties.

0.22.1 (kermit) -- Mostly a bugfix release
    Compile times now persist between restarts of puppetd.

    Timeouts have been added to many parts of Puppet, reducing the likelihood
    if it hanging forever on broken scripts or servers.

    All of the documentation and recipes have been moved to the wiki by Peter
    Abrahamsen and Ben Kite has moved the FAQ to the wiki.

    Explicit relationships now override automatic relationships, allowing you
    to manually specify deletion order when removing resources.

    Resources with dependencies can now be deleted as long as all of their
    dependencies are also being deleted.

    Namespaces for both classes and definitions now work much more consistently.
    You should now be able to specify a class or definition with a namespace
    everywhere you would normally expect to be able to specify one without.

    Downcasing of facts can be selectively disabled.

    Cyclic dependency graphs are now checked for and forbidden.

    The netinfo mounts provider was commented out, because it really doesn't
    work at all.  Stupid NetInfo stores mount information with the device as
    the key, which doesn't work with my current NetInfo code.

    Otherwise, lots and lots of bugfixes.  Check the tickets associated with the
    'kermit' milestone.

0.22.0
    Integrated the GRATR graph library into Puppet, for handling resource
    relationships.

    Lots of bug-fixes (see bugs tickets associated with the 'minor' milestone).

    Added new 'resources' metatype, which currently only includes the ability
    to purge unmanaged resources.

    Added better ability to generate new resource objects during transactions
    (using 'generate' and 'eval_generate' methods).

    Rewrote all Rails support with a much better database design.  Export/collect
    now works, although the database is incompatible with previous versions.

    Removed downcasing of facts and made most of the language case-insensitive.

    Added support for printing the graphs built during transactions.

    Reworked how paths are built for logging.

    Switched all providers to directly executing commands instead of going through
    a subshell, which removes the need to quote or escape arguments.

0.20.1
    Mostly a bug-fix release, with the most important fix being the
    multiple-definition error.

    Completely rewrote the ParsedFile system; each provider is now much
    shorter and much more maintainable.  However, fundamental problems
    were found with the 'port' type, so it was disabled.  Also, added
    a NetInfo provider for 'host' and an experimental NetInfo provider
    for 'mount'.

    Made the RRDGraph report *much* better and added reference
    generation for reports and functions.

0.20.0
    Significantly refactored the parser.  Resource overrides now consistently
    work anywhere in a class hierarchy.

    The language was also modified somewhat.  The previous export/collect syntax
    is now used for handling virtual objects, and export/collect (which is still
    experimental) now uses double sigils (@@ and <<| |>>).

    Resource references (e.g., File["/etc/passwd"]) now have to be capitalized,
    in fitting in with capitalizing type operations.

    As usual, lots of other smaller fixes, but most of the work was in the language.

0.19.3
    Fixing a bug in server/master.rb that causes the hostname
    not to be available in locally-executed manifests.

0.19.2
    Fixing a few smaller bugs, notably in the reports system.

    Refreshed objects now generate an event, which can result in further
    refreshes of other objects.

0.19.1
    Fixing two critical bugs:  User management works again and cron jobs are
    no longer added to all user accounts.

0.19.0
    Added provider support.

    Added support for %h, %H, and %d expansion in fileserver.conf.

    Added Certificate Revocation support.

    Made dynamic loading pervasive -- nearly every aspect of Puppet will now
    automatically load new instances (e.g., types, providers, and reports).

    Added support for automatic distribution of facts and plugins (custom types).

0.18.4
    Another bug-fix release.  The most import bug fixed is that
    cronjobs again work even with initially empty crontabs.

0.18.3
    Mostly a bug-fix release; fixed small bugs in the functionality added in
    0.18.2.

0.18.2
    Added templating support.

    Added reporting.

    Added gem and blastwave packaging support.

0.18.1
    Added signal handlers for HUP, so both client and server deal correctly with it.

    Added signal handler for USR1, which triggers a run on the client.

    As usual, fixed many bugs.

    Significant fixes to puppetrun -- it should behave much more correctly now.

    Added "fail" function which throws a syntax error if it's encountered.

    Added plugin downloading from the central server to the client.  It must be
    enabled with --pluginsync.

    Added support for FreeBSD's special "@daily" cron schedules.

    Correctly handling spaces in file sources.

    Moved documentation into svn tree.
    
0.18.0
    Added support for a "default" node.

    When multiple nodes are specified, they must now be comma-separated (this
    introduces a language incompatibility).

    Failed dependencies cause dependent objects within the same transaction
    not to run.

    Many updates to puppetrun

    Many bug fixes

    Function names are no longer reserved words.

    Links can now replace files.

0.17.2
    Added "puppetrun" application and associated runner server and client classes.

    Fixed cron support so it better supports valid values and environment settings.

0.17.1
    Fixing a bug requiring rails on all Debian boxes

    Fixing a couple of other small bugs

0.17.0
    Adding ActiveRecord integration on the server

    Adding export/collect functionality

    Fixing many bugs

0.16.5
    Fixing a critical bug in importing classes from other files

    Fixing nodename handling to actually allow dashes

0.16.4
    Fixing a critical bug in puppetd when acquiring a certificate for the first
    time

0.16.3
    Some significant bug fixes

    Modified puppetd so that it can now function as an agent independent
    of a puppetmasterd process, e.g., using the PuppetShow web application.

0.16.2
    Modified some of the AST classes so that class names, definition names, and
    node names are all set within the code being evaluated, so 'tagged(name)' returns
    true while evaluating 'name', for instance.

    Added '--clean' argument to puppetca to remove all traces of a given
    client.

0.16.1
    Added 'tagged' and 'defined' functions.

    Moved all functions to a general framework that makes it very easy to add new
    functions.

0.16.0
    Added 'tag' keyword/function.

    Added FreeBSD Ports support

    Added 'pelement' server for sending or receiving Puppet objects, although
    none of the executables use it yet.

0.15.3
    Fixed many bugs in :exec, including adding support for arrays of checks

    Added autoloading for types and service variants (e.g., you can now
    just create a new type in the appropriate location and use it in Puppet,
    without modifying the core Puppet libs).

0.15.2
    Added darwinport, Apple .pkg, and freebsd package types
    Added 'mount type
    Host facts are now set at the top scope (Bug #103)
    Added -e (inline exection) flag to 'puppet' executable
    Many small bug fixes

0.15.1
    Fixed 'yum' installs so that they successfully upgrade packages.
    Fixed puppetmasterd.conf file so group settings take.

0.15.0
    Upped the minor release because the File server is incompatible with 0.14,
        because it now handles links.

    The 'symlink' type is deprecated (but still present), in favor of using
        files with the 'target' parameter.

    Unset variables no longer throw an error, they just return an empty string

    You can now specify tags to restrict which objects run during a given run.

    You can also specify to skip running against the cached copy when there's
    a failure, which is useful for testing new configurations.

    RPMs and Sun packages can now install, as long as they specify a package
        location, and they'll automatically upgrade if you point them to a new
        file with an upgrade.
    Multiple bug fixes.


0.14.1
    Fixed a couple of small logging bugs
    Fixed a bug with handling group ownership of links

0.14.0
    Added some ability to selectively manage symlinks when doing file management
    Many bug fixes
    Variables can now be used as the test values in case statements and selectors
    Bumping a minor release number because 0.13.4 introduced a protocol
        incompatibility and should have had a minor rev bump

0.13.6
    Many, many small bug fixes
    FreeBSD user/group support has been added
    The configuration system has been rewritten so that daemons can now generate
        and repair the files and directories they need. (Fixed bug #68.)
    Fixed the element override issues; now only subclasses can override values.

0.13.5
    Fixed packages so types can be specified
    Added 'enable' state to services, although it does not work everywhere yet

0.13.4
    A few important bug fixes, mostly in the parser.

0.13.3
    Changed transactions to be one-stage instead of two
    Changed all types to use self[:name] instead of self.name, to support
        the symbolic naming implemented in 0.13.1

0.13.2
    Changed package[answerfile] to package[adminfile], and added package[responsefile]
    Fixed a bunch of internal functions to behave more consistently and usefully

0.13.1
    Fixed RPM spec files to create puppet user and group (lutter)
    Fixed crontab reading and writing (luke)
    Added symbolic naming in the language (luke)

0.13.0
    Added support for configuration files.
    Even more bug fixes, including the infamous 'frozen object' bug, which was a
        problem with 'waitforcert'.
    David Lutterkort got RPM into good shape.

0.12.0
    Added Scheduling, and many bug fixes, of course.

0.11.2
    Fixed bugs related to specifying arrays of requirements
    Fixed a key bug in retrieving checksums
    Fixed lots of usability bugs
    Added 'fail' methods that automatically add file and line info when possible,
    and converted many errors to use that method

0.11.1
    Fixed bug with recursive copying with 'ignore' set.
    Added OpenBSD package support.

0.11.0
    Added 'ensure' state to many elements.
    Modified puppetdoc to correctly handle indentation and such.
    Significantly rewrote much of the builtin documentation to take advantage
        of the new features in puppetdoc, including many examples.

0.10.2
    Added SMF support
    Added autorequire functionality, with specific support for exec and file
        Exec elements autorequire any mentioned files, including the scripts,
        along with their CWDs.
        Files autorequire any parent directories.
    Added 'alias' metaparam.
    Fixed dependencies so they don't depend on file order.

0.10.1
    Added Solaris package support and changed puppetmasterd to run as
    a non-root user.

0.10.0
    Significant refactoring of how types, states, and parameters work, including
    breaking out parameters into a separate class.  This refactoring did not
    introduce much new functionality, but made extension of Puppet significantly
    easier

    Also, fixed the bug with 'waitforcert' in puppetd.

0.9.4
    Small fix to wrap the StatusServer class in the checks for required classes.
    
0.9.3
    Fixed some significant bugs in cron job management.

0.9.2
    Second Public Beta

0.9.0
    First Public Beta<|MERGE_RESOLUTION|>--- conflicted
+++ resolved
@@ -1,13 +1,11 @@
-<<<<<<< HEAD
     Added a boolean 'crl' default value.  Now we have a location for
     the CA CRL and the host CRL, and then a setting for configuring
     whether we should even use a CRL.  This way we aren't trying to
     set file paths to 'false' to disable the CRL.
-=======
+
     Fixing transaction support for prefetching generated resources.
 
     Adding support for settings within the existing Facter provider confines.
->>>>>>> 7b02f2ba
 
     Moving all confine code out of the Provider class, and fixing #1197. 
     Created a Confiner module for the Provider class methods, enhanced 
