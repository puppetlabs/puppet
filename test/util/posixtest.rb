--- conflicted
+++ resolved
@@ -35,8 +35,6 @@
 	    end
     end
     
-<<<<<<< HEAD
-=======
     def test_search_posix_field
         {:group => nonrootgroup, :passwd => nonrootuser}.each do |space, obj|
               id = Puppet::Util.idfield(space)
@@ -60,7 +58,6 @@
         end
     end
     
->>>>>>> 2ec4e298
     def test_gid_and_uid
         {:user => nonrootuser, :group => nonrootgroup}.each do |type, obj|
             method = idfield(type)
