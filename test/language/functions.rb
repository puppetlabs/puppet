#!/usr/bin/env ruby

require File.expand_path(File.dirname(__FILE__) + '/../lib/puppettest')

require 'puppet'
require 'puppet/parser/parser'
require 'puppet/network/client'
require 'puppettest'
require 'puppettest/resourcetesting'

class TestLangFunctions < Test::Unit::TestCase
  include PuppetTest::ParserTesting
  include PuppetTest::ResourceTesting
  def test_functions
    Puppet::Node::Environment.stubs(:current).returns nil
    assert_nothing_raised do

      Puppet::Parser::AST::Function.new(

        :name => "fakefunction",

        :arguments => AST::ASTArray.new(
          :children => [nameobj("avalue")]
        )
      )
    end

    assert_raise(Puppet::ParseError) do

      func = Puppet::Parser::AST::Function.new(

        :name => "fakefunction",

        :arguments => AST::ASTArray.new(
          :children => [nameobj("avalue")]
        )
      )
      func.evaluate(mkscope)
    end

    assert_nothing_raised do
      Puppet::Parser::Functions.newfunction(:fakefunction, :type => :rvalue) do |input|
        return "output #{input[0]}"
      end
    end

    func = nil
    assert_nothing_raised do

      func = Puppet::Parser::AST::Function.new(

        :name => "fakefunction",
        :ftype => :rvalue,

        :arguments => AST::ASTArray.new(
          :children => [nameobj("avalue")]
        )
      )
    end

    scope = mkscope
    val = nil
    assert_nothing_raised do
      val = func.evaluate(scope)
    end

    assert_equal("output avalue", val)
  end

  def test_taggedfunction
    scope = mkscope
    scope.resource.tag("yayness")

    # Make sure the ast stuff does what it's supposed to
    {"yayness" => true, "booness" => false}.each do |tag, retval|
      func = taggedobj(tag, :rvalue)

      val = nil
      assert_nothing_raised do
        val = func.evaluate(scope)
      end

      assert_equal(retval, val, "'tagged' returned #{val} for #{tag}")
    end

    # Now make sure we correctly get tags.
    scope.resource.tag("resourcetag")
    assert(scope.function_tagged("resourcetag"), "tagged function did not catch resource tags")
    scope.compiler.catalog.tag("configtag")
    assert(scope.function_tagged("configtag"), "tagged function did not catch catalog tags")
  end

  def test_failfunction
    func = nil
    assert_nothing_raised do

      func = Puppet::Parser::AST::Function.new(

        :name => "fail",
        :ftype => :statement,

        :arguments => AST::ASTArray.new(
          :children => [stringobj("this is a failure"), stringobj("and another")]
        )
      )
    end

    scope = mkscope
    val = nil
    assert_raise(Puppet::ParseError) do
      val = func.evaluate(scope)
    end
  end

  def test_multipletemplates
    Dir.mkdir(Puppet[:templatedir])
    onep = File.join(Puppet[:templatedir], "one")
    twop = File.join(Puppet[:templatedir], "two")

    File.open(onep, "w") do |f|
      f.puts "<%- if @one.nil? then raise '@one undefined' end -%>template <%= @one %>"
    end

    File.open(twop, "w") do |f|
      f.puts "template <%= @two %>"
    end
    func = nil
    assert_nothing_raised do

      func = Puppet::Parser::AST::Function.new(

        :name => "template",
        :ftype => :rvalue,

        :arguments => AST::ASTArray.new(
          :children => [stringobj("one"), stringobj("two")]
        )
      )
    end
    ast = varobj("output", func)

    scope = mkscope

    # Test that our manual exception throw fails the parse
    assert_raise(Puppet::ParseError) do
      ast.evaluate(scope)
    end

    # Test that our use of an undefined instance variable does not throw
    # an exception, but only safely continues.
    scope['one'] = "One"
    assert_nothing_raised do
      ast.evaluate(scope)
    end

    # Ensure that we got the output we expected from that evaluation.
    assert_equal("template One\ntemplate \n", scope['output'], "Undefined template variables do not raise exceptions")

    # Now, fill in the last variable and make sure the whole thing
    # evaluates correctly.
    scope['two'] = "Two"
    scope.unsetvar("output")
    assert_nothing_raised do
      ast.evaluate(scope)
    end


      assert_equal(
        "template One\ntemplate Two\n", scope['output'],

      "Templates were not handled correctly")
  end

  # Now make sure we can fully qualify files, and specify just one
  def test_singletemplates
    template = tempfile

    File.open(template, "w") do |f|
      f.puts "template <%= @yay.nil?() ? raise('yay undefined') : @yay %>"
    end

    func = nil
    assert_nothing_raised do

      func = Puppet::Parser::AST::Function.new(

        :name => "template",
        :ftype => :rvalue,

        :arguments => AST::ASTArray.new(
          :children => [stringobj(template)]
        )
      )
    end
    ast = varobj("output", func)

    scope = mkscope
    assert_raise(Puppet::ParseError) do
      ast.evaluate(scope)
    end

    scope['yay'] = "this is yay"

    assert_nothing_raised do
      ast.evaluate(scope)
    end


      assert_equal(
        "template this is yay\n", scope['output'],

      "Templates were not handled correctly")

  end

  # Make sure that legacy template variable access works as expected.
  def test_legacyvariables
    template = tempfile

    File.open(template, "w") do |f|
      f.puts "template <%= deprecated %>"
    end

    func = nil
    assert_nothing_raised do

      func = Puppet::Parser::AST::Function.new(

        :name => "template",
        :ftype => :rvalue,

        :arguments => AST::ASTArray.new(
          :children => [stringobj(template)]
        )
      )
    end
    ast = varobj("output", func)

    # Verify that we get an exception using old-style accessors.
    scope = mkscope
    assert_raise(Puppet::ParseError) do
      ast.evaluate(scope)
    end

    # Verify that we evaluate and return their value correctly.
    scope["deprecated"] = "deprecated value"
    assert_nothing_raised do
      ast.evaluate(scope)
    end


      assert_equal(
        "template deprecated value\n", scope['output'],

          "Deprecated template variables were not handled correctly")
  end

  # Make sure that problems with kernel method visibility still exist.
  def test_kernel_module_shadows_deprecated_var_lookup
    template = tempfile
    File.open(template, "w").puts("<%= binding %>")

    func = nil
    assert_nothing_raised do

      func = Puppet::Parser::AST::Function.new(

        :name => "template",
        :ftype => :rvalue,

        :arguments => AST::ASTArray.new(
          :children => [stringobj(template)]
        )
      )
    end
    ast = varobj("output", func)

    # Verify that Kernel methods still shadow deprecated variable lookups.
    scope = mkscope
    assert_nothing_raised("No exception for Kernel shadowed variable names") do
      ast.evaluate(scope)
    end
  end

  def test_tempatefunction_cannot_see_scopes
    template = tempfile

    File.open(template, "w") do |f|
      f.puts "<%= lookupvar('myvar') %>"
    end

    func = nil
    assert_nothing_raised do

      func = Puppet::Parser::AST::Function.new(

        :name => "template",
        :ftype => :rvalue,

        :arguments => AST::ASTArray.new(
          :children => [stringobj(template)]
        )
      )
    end
    ast = varobj("output", func)

    scope = mkscope
    scope['myvar'] = "this is yayness"
    assert_raise(Puppet::ParseError) do
      ast.evaluate(scope)
    end
  end

  def test_template_reparses
    template = tempfile

    File.open(template, "w") do |f|
      f.puts "original text"
    end

    file = tempfile

    Puppet[:code] = %{file { "#{file}": content => template("#{template}") }}
    Puppet[:environment] = "yay"
    node = mknode
    node.stubs(:environment).returns Puppet::Node::Environment.new

    Puppet[:environment] = "yay"

    catalog = Puppet::Parser::Compiler.new(node).compile

    version = catalog.version

    fileobj = catalog.vertices.find { |r| r.title == file }
    assert(fileobj, "File was not in catalog")


      assert_equal(
        "original text\n", fileobj["content"],

      "Template did not work")

    Puppet[:filetimeout] = -5
    # Have to sleep because one second is the fs's time granularity.
    sleep(1)

    # Now modify the template
    File.open(template, "w") do |f|
      f.puts "new text"
    end

    newversion = Puppet::Parser::Compiler.new(node).compile.version

    assert(version != newversion, "Parse date did not change")
  end

  def test_template_defined_vars
    template = tempfile

    File.open(template, "w") do |f|
      f.puts "template <%= @yayness %>"
    end

    func = nil
    assert_nothing_raised do

      func = Puppet::Parser::AST::Function.new(

        :name => "template",
        :ftype => :rvalue,

        :arguments => AST::ASTArray.new(
          :children => [stringobj(template)]
        )
      )
    end
    ast = varobj("output", func)

    {
      "" => "",
      false => "false",
    }.each do |string, value|
      scope = mkscope
<<<<<<< HEAD
      scope.setvar("yayness", string)
      assert_equal(string, scope.lookupvar("yayness"))
=======
      scope['yayness'] = string
      assert_equal(scope['yayness'], string, "did not correctly evaluate '#{string}'")
>>>>>>> c833fde3

      assert_nothing_raised("An empty string was not a valid variable value") do
        ast.evaluate(scope)
      end

      assert_equal(
<<<<<<< HEAD
        "template #{value}\n", scope.lookupvar("output"),
=======
        "template #{value}\n", scope['output'],
>>>>>>> c833fde3
        "#{string.inspect} did not get evaluated correctly")
    end
  end

  def test_autoloading_functions
    #assert_equal(false, Puppet::Parser::Functions.function(:autofunc),
    #    "Got told autofunc already exists")

    dir = tempfile
    $LOAD_PATH << dir
    newpath = File.join(dir, "puppet", "parser", "functions")
    FileUtils.mkdir_p(newpath)

    File.open(File.join(newpath, "autofunc.rb"), "w") { |f|
      f.puts %{
        Puppet::Parser::Functions.newfunction(:autofunc, :type => :rvalue) do |vals|
          Puppet.wanring vals.inspect
        end
      }
    }
    Puppet::Node::Environment.stubs(:current).returns nil
    obj = nil
    assert_nothing_raised {
      obj = Puppet::Parser::Functions.function(:autofunc)
    }

    assert(obj, "Did not autoload function")
    assert(Puppet::Parser::Functions.environment_module.method_defined?(:function_autofunc), "Did not set function correctly")
  end

  def test_search
    scope = mkscope

    fun = scope.known_resource_types.add Puppet::Resource::Type.new(:definition, "yay::ness")
    foo = scope.known_resource_types.add Puppet::Resource::Type.new(:definition, "foo::bar")

    search = Puppet::Parser::Functions.function(:search)
    scope.function_search(["foo", "yay"])

    ffun = ffoo = nil
    assert_nothing_raised("Search path change did not work") do
      ffun = scope.find_definition("ness")
      ffoo = scope.find_definition('bar')
    end

    assert(ffun, "Could not find definition in 'fun' namespace")
    assert(ffoo, "Could not find definition in 'foo' namespace")
  end

  def test_include
    scope = mkscope
    parser = mkparser

    include = Puppet::Parser::Functions.function(:include)

    assert_raise(Puppet::Error, "did not throw error on missing class") do
      scope.function_include("nosuchclass")
    end

    scope.known_resource_types.add Puppet::Resource::Type.new(:hostclass, "myclass", {})

    scope.compiler.expects(:evaluate_classes).with(%w{myclass otherclass}, scope, false).returns(%w{myclass otherclass})

    assert_nothing_raised do
      scope.function_include(["myclass", "otherclass"])
    end
  end

  def test_file
    parser = mkparser
    scope = mkscope(:parser => parser)

    file = Puppet::Parser::Functions.function(:file)

    file1 = tempfile
    file2 = tempfile
    file3 = tempfile

    File.open(file2, "w") { |f| f.puts "yaytest" }

    val = nil
    assert_nothing_raised("Failed to call file with one arg") do
      val = scope.function_file([file2])
    end

    assert_equal("yaytest\n", val, "file() failed")

    assert_nothing_raised("Failed to call file with two args") do
      val = scope.function_file([file1, file2])
    end

    assert_equal("yaytest\n", val, "file() failed")

    assert_raise(Puppet::ParseError, "did not fail when files are missing") do
      val = scope.function_file([file1, file3])
    end
  end

  def test_generate
    command = tempfile
    sh = %x{which sh}
    File.open(command, "w") do |f|
      f.puts %{#!#{sh}
      if [ -n "$1" ]; then
        echo "yay-$1"
      else
        echo yay
      fi
      }
    end
    File.chmod(0755, command)
    assert_equal("yay\n", %x{#{command}}, "command did not work")
    assert_equal("yay-foo\n", %x{#{command} foo}, "command did not work")

    Puppet::Node::Environment.stubs(:current).returns nil
    generate = Puppet::Parser::Functions.function(:generate)

    scope = mkscope
    parser = mkparser

    val = nil
    assert_nothing_raised("Could not call generator with no args") do
      val = scope.function_generate([command])
    end
    assert_equal("yay\n", val, "generator returned wrong results")

    assert_nothing_raised("Could not call generator with args") do
      val = scope.function_generate([command, "foo"])
    end
    assert_equal("yay-foo\n", val, "generator returned wrong results")

    assert_raise(Puppet::ParseError, "Did not fail with an unqualified path") do
      val = scope.function_generate([File.basename(command), "foo"])
    end

    assert_raise(Puppet::ParseError, "Did not fail when command failed") do
      val = scope.function_generate([%x{which touch}.chomp, "/this/dir/does/not/exist"])
    end

    fake = File.join(File.dirname(command), "..")
    dir = File.dirname(command)
    dirname = File.basename(dir)
    bad = File.join(dir, "..", dirname, File.basename(command))
    assert_raise(Puppet::ParseError, "Did not fail when command failed") do
      val = scope.function_generate([bad])
    end
  end
end
<|MERGE_RESOLUTION|>--- conflicted
+++ resolved
@@ -381,24 +381,15 @@
       false => "false",
     }.each do |string, value|
       scope = mkscope
-<<<<<<< HEAD
-      scope.setvar("yayness", string)
-      assert_equal(string, scope.lookupvar("yayness"))
-=======
       scope['yayness'] = string
       assert_equal(scope['yayness'], string, "did not correctly evaluate '#{string}'")
->>>>>>> c833fde3
 
       assert_nothing_raised("An empty string was not a valid variable value") do
         ast.evaluate(scope)
       end
 
       assert_equal(
-<<<<<<< HEAD
-        "template #{value}\n", scope.lookupvar("output"),
-=======
         "template #{value}\n", scope['output'],
->>>>>>> c833fde3
         "#{string.inspect} did not get evaluated correctly")
     end
   end
